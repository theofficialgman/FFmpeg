/*
 * Copyright (c) 2012 Google, Inc.
 *
 * This file is part of FFmpeg.
 *
 * FFmpeg is free software; you can redistribute it and/or
 * modify it under the terms of the GNU Lesser General Public
 * License as published by the Free Software Foundation; either
 * version 2.1 of the License, or (at your option) any later version.
 *
 * FFmpeg is distributed in the hope that it will be useful,
 * but WITHOUT ANY WARRANTY; without even the implied warranty of
 * MERCHANTABILITY or FITNESS FOR A PARTICULAR PURPOSE.  See the GNU
 * Lesser General Public License for more details.
 *
 * You should have received a copy of the GNU Lesser General Public
 * License along with FFmpeg; if not, write to the Free Software
 * Foundation, Inc., 51 Franklin Street, Fifth Floor, Boston, MA 02110-1301 USA
 */

/**
 * @file
 * audio channel mapping filter
 */

#include <ctype.h>

#include "libavutil/audioconvert.h"
#include "libavutil/avstring.h"
#include "libavutil/common.h"
#include "libavutil/mathematics.h"
#include "libavutil/opt.h"
#include "libavutil/samplefmt.h"

#include "audio.h"
#include "avfilter.h"
#include "formats.h"
#include "internal.h"

struct ChannelMap {
    uint64_t in_channel;
    uint64_t out_channel;
    int in_channel_idx;
    int out_channel_idx;
};

enum MappingMode {
    MAP_NONE,
    MAP_ONE_INT,
    MAP_ONE_STR,
    MAP_PAIR_INT_INT,
    MAP_PAIR_INT_STR,
    MAP_PAIR_STR_INT,
    MAP_PAIR_STR_STR
};

#define MAX_CH 64
typedef struct ChannelMapContext {
    const AVClass *class;
    AVFilterChannelLayouts *channel_layouts;
    char *mapping_str;
    char *channel_layout_str;
    uint64_t output_layout;
    struct ChannelMap map[MAX_CH];
    int nch;
    enum MappingMode mode;
} ChannelMapContext;

#define OFFSET(x) offsetof(ChannelMapContext, x)
#define A AV_OPT_FLAG_AUDIO_PARAM
#define F AV_OPT_FLAG_FILTERING_PARAM
static const AVOption options[] = {
    { "map", "A comma-separated list of input channel numbers in output order.",
          OFFSET(mapping_str),        AV_OPT_TYPE_STRING, .flags = A|F },
    { "channel_layout", "Output channel layout.",
          OFFSET(channel_layout_str), AV_OPT_TYPE_STRING, .flags = A|F },
    { NULL },
};

static const AVClass channelmap_class = {
    .class_name = "channel map filter",
    .item_name  = av_default_item_name,
    .option     = options,
    .version    = LIBAVUTIL_VERSION_INT,
};

static char* split(char *message, char delim) {
    char *next = strchr(message, delim);
    if (next)
      *next++ = '\0';
    return next;
}

static int get_channel_idx(char **map, int *ch, char delim, int max_ch)
{
    char *next = split(*map, delim);
    int len;
    int n = 0;
    if (!next && delim == '-')
        return AVERROR(EINVAL);
    len = strlen(*map);
    sscanf(*map, "%d%n", ch, &n);
    if (n != len)
        return AVERROR(EINVAL);
    if (*ch < 0 || *ch > max_ch)
        return AVERROR(EINVAL);
    *map = next;
    return 0;
}

static int get_channel(char **map, uint64_t *ch, char delim)
{
    char *next = split(*map, delim);
    if (!next && delim == '-')
        return AVERROR(EINVAL);
    *ch = av_get_channel_layout(*map);
    if (av_get_channel_layout_nb_channels(*ch) != 1)
        return AVERROR(EINVAL);
    *map = next;
    return 0;
}

static av_cold int channelmap_init(AVFilterContext *ctx, const char *args)
{
    ChannelMapContext *s = ctx->priv;
    int ret;
    char *mapping;
    enum mode;
    int map_entries = 0;
    char buf[256];
    enum MappingMode mode;
    uint64_t out_ch_mask = 0;
    int i;

    if (!args) {
        av_log(ctx, AV_LOG_ERROR, "No parameters supplied.\n");
        return AVERROR(EINVAL);
    }

    s->class = &channelmap_class;
    av_opt_set_defaults(s);

    if ((ret = av_set_options_string(s, args, "=", ":")) < 0)
        return ret;

    mapping = s->mapping_str;

    if (!mapping) {
        mode = MAP_NONE;
    } else {
        char *dash = strchr(mapping, '-');
        if (!dash) {  // short mapping
            if (isdigit(*mapping))
                mode = MAP_ONE_INT;
            else
                mode = MAP_ONE_STR;
        } else if (isdigit(*mapping)) {
            if (isdigit(*(dash+1)))
                mode = MAP_PAIR_INT_INT;
            else
                mode = MAP_PAIR_INT_STR;
        } else {
            if (isdigit(*(dash+1)))
                mode = MAP_PAIR_STR_INT;
            else
                mode = MAP_PAIR_STR_STR;
        }
    }

    if (mode != MAP_NONE) {
        char *comma = mapping;
        map_entries = 1;
        while ((comma = strchr(comma, ','))) {
            if (*++comma)  // Allow trailing comma
                map_entries++;
        }
    }

    if (map_entries > MAX_CH) {
        av_log(ctx, AV_LOG_ERROR, "Too many channels mapped: '%d'.\n", map_entries);
        ret = AVERROR(EINVAL);
        goto fail;
    }

    for (i = 0; i < map_entries; i++) {
        int in_ch_idx = -1, out_ch_idx = -1;
        uint64_t in_ch = 0, out_ch = 0;
        static const char err[] = "Failed to parse channel map\n";
        switch (mode) {
        case MAP_ONE_INT:
            if (get_channel_idx(&mapping, &in_ch_idx, ',', MAX_CH) < 0) {
                ret = AVERROR(EINVAL);
                av_log(ctx, AV_LOG_ERROR, err);
                goto fail;
            }
            s->map[i].in_channel_idx  = in_ch_idx;
            s->map[i].out_channel_idx = i;
            break;
        case MAP_ONE_STR:
            if (!get_channel(&mapping, &in_ch, ',')) {
                av_log(ctx, AV_LOG_ERROR, err);
                ret = AVERROR(EINVAL);
                goto fail;
            }
            s->map[i].in_channel      = in_ch;
            s->map[i].out_channel_idx = i;
            break;
        case MAP_PAIR_INT_INT:
            if (get_channel_idx(&mapping, &in_ch_idx, '-', MAX_CH) < 0 ||
                get_channel_idx(&mapping, &out_ch_idx, ',', MAX_CH) < 0) {
                av_log(ctx, AV_LOG_ERROR, err);
                ret = AVERROR(EINVAL);
                goto fail;
            }
            s->map[i].in_channel_idx  = in_ch_idx;
            s->map[i].out_channel_idx = out_ch_idx;
            break;
        case MAP_PAIR_INT_STR:
            if (get_channel_idx(&mapping, &in_ch_idx, '-', MAX_CH) < 0 ||
                get_channel(&mapping, &out_ch, ',') < 0 ||
                out_ch & out_ch_mask) {
                av_log(ctx, AV_LOG_ERROR, err);
                ret = AVERROR(EINVAL);
                goto fail;
            }
            s->map[i].in_channel_idx  = in_ch_idx;
            s->map[i].out_channel     = out_ch;
            out_ch_mask |= out_ch;
            break;
        case MAP_PAIR_STR_INT:
            if (get_channel(&mapping, &in_ch, '-') < 0 ||
                get_channel_idx(&mapping, &out_ch_idx, ',', MAX_CH) < 0) {
                av_log(ctx, AV_LOG_ERROR, err);
                ret = AVERROR(EINVAL);
                goto fail;
            }
            s->map[i].in_channel      = in_ch;
            s->map[i].out_channel_idx = out_ch_idx;
            break;
        case MAP_PAIR_STR_STR:
            if (get_channel(&mapping, &in_ch, '-') < 0 ||
                get_channel(&mapping, &out_ch, ',') < 0 ||
                out_ch & out_ch_mask) {
                av_log(ctx, AV_LOG_ERROR, err);
                ret = AVERROR(EINVAL);
                goto fail;
            }
            s->map[i].in_channel = in_ch;
            s->map[i].out_channel = out_ch;
            out_ch_mask |= out_ch;
            break;
        }
    }
    s->mode          = mode;
    s->nch           = map_entries;
    s->output_layout = out_ch_mask ? out_ch_mask :
                       av_get_default_channel_layout(map_entries);

    if (s->channel_layout_str) {
        uint64_t fmt;
        if ((fmt = av_get_channel_layout(s->channel_layout_str)) == 0) {
            av_log(ctx, AV_LOG_ERROR, "Error parsing channel layout: '%s'.\n",
                   s->channel_layout_str);
            ret = AVERROR(EINVAL);
            goto fail;
        }
        if (mode == MAP_NONE) {
            int i;
            s->nch = av_get_channel_layout_nb_channels(fmt);
            for (i = 0; i < s->nch; i++) {
                s->map[i].in_channel_idx  = i;
                s->map[i].out_channel_idx = i;
            }
        } else if (out_ch_mask && out_ch_mask != fmt) {
            av_get_channel_layout_string(buf, sizeof(buf), 0, out_ch_mask);
            av_log(ctx, AV_LOG_ERROR,
                   "Output channel layout '%s' does not match the list of channel mapped: '%s'.\n",
                   s->channel_layout_str, buf);
            ret = AVERROR(EINVAL);
            goto fail;
        } else if (s->nch != av_get_channel_layout_nb_channels(fmt)) {
            av_log(ctx, AV_LOG_ERROR,
                   "Output channel layout %s does not match the number of channels mapped %d.\n",
                   s->channel_layout_str, s->nch);
            ret = AVERROR(EINVAL);
            goto fail;
        }
        s->output_layout = fmt;
    }
    ff_add_channel_layout(&s->channel_layouts, s->output_layout);

    if (mode == MAP_PAIR_INT_STR || mode == MAP_PAIR_STR_STR) {
        for (i = 0; i < s->nch; i++) {
            s->map[i].out_channel_idx = av_get_channel_layout_channel_index(
                s->output_layout, s->map[i].out_channel);
        }
    }

fail:
    av_opt_free(s);
    return ret;
}

static int channelmap_query_formats(AVFilterContext *ctx)
{
    ChannelMapContext *s = ctx->priv;

    ff_set_common_formats(ctx, ff_planar_sample_fmts());
    ff_set_common_samplerates(ctx, ff_all_samplerates());
    ff_channel_layouts_ref(ff_all_channel_layouts(), &ctx->inputs[0]->out_channel_layouts);
    ff_channel_layouts_ref(s->channel_layouts,       &ctx->outputs[0]->in_channel_layouts);

    return 0;
}

static int channelmap_filter_samples(AVFilterLink *inlink, AVFilterBufferRef *buf)
{
    AVFilterContext  *ctx = inlink->dst;
    AVFilterLink *outlink = ctx->outputs[0];
    const ChannelMapContext *s = ctx->priv;
    const int nch_in = av_get_channel_layout_nb_channels(inlink->channel_layout);
    const int nch_out = s->nch;
    int ch;
    uint8_t *source_planes[MAX_CH];

    memcpy(source_planes, buf->extended_data,
           nch_in * sizeof(source_planes[0]));

    if (nch_out > nch_in) {
        if (nch_out > FF_ARRAY_ELEMS(buf->data)) {
            uint8_t **new_extended_data =
                av_mallocz(nch_out * sizeof(*buf->extended_data));
            if (!new_extended_data) {
                avfilter_unref_buffer(buf);
                return AVERROR(ENOMEM);
            }
            if (buf->extended_data == buf->data) {
                buf->extended_data = new_extended_data;
            } else {
                av_free(buf->extended_data);
                buf->extended_data = new_extended_data;
            }
        } else if (buf->extended_data != buf->data) {
            av_free(buf->extended_data);
            buf->extended_data = buf->data;
        }
    }

    for (ch = 0; ch < nch_out; ch++) {
        buf->extended_data[s->map[ch].out_channel_idx] =
            source_planes[s->map[ch].in_channel_idx];
    }

    if (buf->data != buf->extended_data)
        memcpy(buf->data, buf->extended_data,
           FFMIN(FF_ARRAY_ELEMS(buf->data), nch_out) * sizeof(buf->data[0]));

    return ff_filter_samples(outlink, buf);
}

static int channelmap_config_input(AVFilterLink *inlink)
{
    AVFilterContext *ctx = inlink->dst;
    ChannelMapContext *s = ctx->priv;
    int i, err = 0;
    const char *channel_name;
    char layout_name[256];

    if (s->mode == MAP_PAIR_STR_INT || s->mode == MAP_PAIR_STR_STR) {
        for (i = 0; i < s->nch; i++) {
            s->map[i].in_channel_idx = av_get_channel_layout_channel_index(
                inlink->channel_layout, s->map[i].in_channel);
            if (s->map[i].in_channel_idx < 0) {
                channel_name = av_get_channel_name(s->map[i].in_channel);
                av_get_channel_layout_string(layout_name, sizeof(layout_name),
                                             0, inlink->channel_layout);
                av_log(ctx, AV_LOG_ERROR,
                       "input channel '%s' not available from input layout '%s'\n",
                       channel_name, layout_name);
                err = AVERROR(EINVAL);
            }
        }
    }

    return err;
}

static const AVFilterPad avfilter_af_channelmap_inputs[] = {
    {
        .name           = "default",
        .type           = AVMEDIA_TYPE_AUDIO,
        .filter_samples = channelmap_filter_samples,
        .config_props   = channelmap_config_input
    },
    { NULL }
};

static const AVFilterPad avfilter_af_channelmap_outputs[] = {
    {
        .name = "default",
        .type = AVMEDIA_TYPE_AUDIO
    },
    { NULL }
};

AVFilter avfilter_af_channelmap = {
    .name          = "channelmap",
    .description   = NULL_IF_CONFIG_SMALL("Remap audio channels."),
    .init          = channelmap_init,
    .query_formats = channelmap_query_formats,
    .priv_size     = sizeof(ChannelMapContext),

<<<<<<< HEAD
    .inputs        = (const AVFilterPad[]) {{ .name            = "default",
                                              .type            = AVMEDIA_TYPE_AUDIO,
                                              .min_perms       = AV_PERM_READ | AV_PERM_WRITE,
                                              .filter_samples  = channelmap_filter_samples,
                                              .config_props    = channelmap_config_input },
                                            { .name = NULL }},
    .outputs       = (const AVFilterPad[]) {{ .name            = "default",
                                              .type            = AVMEDIA_TYPE_AUDIO },
                                            { .name = NULL }},
    .priv_class = &channelmap_class,
=======
    .inputs        = avfilter_af_channelmap_inputs,
    .outputs       = avfilter_af_channelmap_outputs,
>>>>>>> 4436f25a
};<|MERGE_RESOLUTION|>--- conflicted
+++ resolved
@@ -389,6 +389,7 @@
     {
         .name           = "default",
         .type           = AVMEDIA_TYPE_AUDIO,
+        .min_perms      = AV_PERM_READ | AV_PERM_WRITE,
         .filter_samples = channelmap_filter_samples,
         .config_props   = channelmap_config_input
     },
@@ -410,19 +411,7 @@
     .query_formats = channelmap_query_formats,
     .priv_size     = sizeof(ChannelMapContext),
 
-<<<<<<< HEAD
-    .inputs        = (const AVFilterPad[]) {{ .name            = "default",
-                                              .type            = AVMEDIA_TYPE_AUDIO,
-                                              .min_perms       = AV_PERM_READ | AV_PERM_WRITE,
-                                              .filter_samples  = channelmap_filter_samples,
-                                              .config_props    = channelmap_config_input },
-                                            { .name = NULL }},
-    .outputs       = (const AVFilterPad[]) {{ .name            = "default",
-                                              .type            = AVMEDIA_TYPE_AUDIO },
-                                            { .name = NULL }},
-    .priv_class = &channelmap_class,
-=======
     .inputs        = avfilter_af_channelmap_inputs,
     .outputs       = avfilter_af_channelmap_outputs,
->>>>>>> 4436f25a
+    .priv_class    = &channelmap_class,
 };