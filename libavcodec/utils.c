--- conflicted
+++ resolved
@@ -2777,17 +2777,10 @@
 
 unsigned int avpriv_toupper4(unsigned int x)
 {
-<<<<<<< HEAD
-    return av_toupper(x & 0xFF)
-           + (av_toupper((x >> 8) & 0xFF) << 8)
-           + (av_toupper((x >> 16) & 0xFF) << 16)
-           + (av_toupper((x >> 24) & 0xFF) << 24);
-=======
     return av_toupper(x & 0xFF) +
           (av_toupper((x >>  8) & 0xFF) << 8)  +
           (av_toupper((x >> 16) & 0xFF) << 16) +
           (av_toupper((x >> 24) & 0xFF) << 24);
->>>>>>> efa7f420
 }
 
 #if !HAVE_THREADS
