--- conflicted
+++ resolved
@@ -207,13 +207,8 @@
     buf       = &buf[12];
     buf_size -= 12;
     if (comptype == NUV_RTJPEG_IN_LZO || comptype == NUV_LZO) {
-<<<<<<< HEAD
         int outlen = c->decomp_size - AV_LZO_OUTPUT_PADDING, inlen = buf_size;
-        if (av_lzo1x_decode(c->decomp_buf, &outlen, buf, &inlen))
-=======
-        int outlen = c->decomp_size, inlen = buf_size;
         if (av_lzo1x_decode(c->decomp_buf, &outlen, buf, &inlen)) {
->>>>>>> aae159a7
             av_log(avctx, AV_LOG_ERROR, "error during lzo decompression\n");
             return AVERROR_INVALIDDATA;
         }
