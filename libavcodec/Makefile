include $(SUBDIR)../config.mak

NAME = avcodec

HEADERS = avcodec.h                                                     \
          avfft.h                                                       \
          dv_profile.h                                                  \
          d3d11va.h                                                     \
          dxva2.h                                                       \
          old_codec_ids.h                                               \
          qsv.h                                                         \
          vaapi.h                                                       \
          vda.h                                                         \
          vdpau.h                                                       \
          version.h                                                     \
          vorbis_parser.h                                               \
          xvmc.h                                                        \

OBJS = allcodecs.o                                                      \
       audioconvert.o                                                   \
       avdct.o                                                          \
       avpacket.o                                                       \
       avpicture.o                                                      \
       bitstream.o                                                      \
       bitstream_filter.o                                               \
       codec_desc.o                                                     \
       dv_profile.o                                                     \
       imgconvert.o                                                     \
       mathtables.o                                                     \
       options.o                                                        \
       parser.o                                                         \
       qsv_api.o                                                        \
       raw.o                                                            \
       resample.o                                                       \
       resample2.o                                                      \
       utils.o                                                          \
       vorbis_parser.o                                                  \
       xiph.o                                                           \

# subsystems
OBJS-$(CONFIG_AANDCTTABLES)            += aandcttab.o
OBJS-$(CONFIG_AC3DSP)                  += ac3dsp.o
OBJS-$(CONFIG_AUDIO_FRAME_QUEUE)       += audio_frame_queue.o
OBJS-$(CONFIG_AUDIODSP)                += audiodsp.o
OBJS-$(CONFIG_BLOCKDSP)                += blockdsp.o
OBJS-$(CONFIG_BSWAPDSP)                += bswapdsp.o
OBJS-$(CONFIG_CABAC)                   += cabac.o
OBJS-$(CONFIG_CRYSTALHD)               += crystalhd.o
OBJS-$(CONFIG_DCT)                     += dct.o dct32_fixed.o dct32_float.o
OBJS-$(CONFIG_ERROR_RESILIENCE)        += error_resilience.o
OBJS-$(CONFIG_EXIF)                    += exif.o tiff_common.o
OBJS-$(CONFIG_FAANDCT)                 += faandct.o
OBJS-$(CONFIG_FAANIDCT)                += faanidct.o
OBJS-$(CONFIG_FDCTDSP)                 += fdctdsp.o jfdctfst.o jfdctint.o
FFT-OBJS-$(CONFIG_HARDCODED_TABLES)    += cos_tables.o cos_fixed_tables.o
OBJS-$(CONFIG_FFT)                     += avfft.o fft_fixed.o fft_float.o \
                                          fft_fixed_32.o fft_init_table.o \
                                          $(FFT-OBJS-yes)
OBJS-$(CONFIG_FMTCONVERT)              += fmtconvert.o
OBJS-$(CONFIG_GOLOMB)                  += golomb.o
OBJS-$(CONFIG_H263DSP)                 += h263dsp.o
OBJS-$(CONFIG_H264CHROMA)              += h264chroma.o
OBJS-$(CONFIG_H264DSP)                 += h264dsp.o h264idct.o
OBJS-$(CONFIG_H264PRED)                += h264pred.o
OBJS-$(CONFIG_H264QPEL)                += h264qpel.o
OBJS-$(CONFIG_HPELDSP)                 += hpeldsp.o
OBJS-$(CONFIG_HUFFMAN)                 += huffman.o
OBJS-$(CONFIG_HUFFYUVDSP)              += huffyuvdsp.o
OBJS-$(CONFIG_HUFFYUVENCDSP)           += huffyuvencdsp.o
OBJS-$(CONFIG_IDCTDSP)                 += idctdsp.o simple_idct.o jrevdct.o
OBJS-$(CONFIG_IIRFILTER)               += iirfilter.o
OBJS-$(CONFIG_IMDCT15)                 += imdct15.o
OBJS-$(CONFIG_INTRAX8)                 += intrax8.o intrax8dsp.o
OBJS-$(CONFIG_JPEGTABLES)              += jpegtables.o
OBJS-$(CONFIG_LIBXVID)                 += libxvid_rc.o
OBJS-$(CONFIG_LLAUDDSP)                += lossless_audiodsp.o
OBJS-$(CONFIG_LLVIDDSP)                += lossless_videodsp.o
OBJS-$(CONFIG_LPC)                     += lpc.o
OBJS-$(CONFIG_LSP)                     += lsp.o
OBJS-$(CONFIG_MDCT)                    += mdct_fixed.o mdct_float.o mdct_fixed_32.o
OBJS-$(CONFIG_ME_CMP)                  += me_cmp.o
OBJS-$(CONFIG_MPEG_ER)                 += mpeg_er.o
OBJS-$(CONFIG_MPEGAUDIO)               += mpegaudio.o mpegaudiodata.o   \
                                          mpegaudiodecheader.o
OBJS-$(CONFIG_MPEGAUDIODSP)            += mpegaudiodsp.o                \
                                          mpegaudiodsp_data.o           \
                                          mpegaudiodsp_fixed.o          \
                                          mpegaudiodsp_float.o
OBJS-$(CONFIG_MPEGVIDEO)               += mpegvideo.o mpegvideodsp.o rl.o \
                                          mpegvideo_motion.o mpegutils.o \
                                          mpegvideodata.o mpegpicture.o
OBJS-$(CONFIG_MPEGVIDEOENC)            += mpegvideo_enc.o mpeg12data.o  \
                                          motion_est.o ratecontrol.o    \
                                          mpegvideoencdsp.o
OBJS-$(CONFIG_NVENC)                   += nvenc.o
OBJS-$(CONFIG_PIXBLOCKDSP)             += pixblockdsp.o
OBJS-$(CONFIG_QPELDSP)                 += qpeldsp.o
OBJS-$(CONFIG_QSV)                     += qsv.o
OBJS-$(CONFIG_QSVDEC)                  += qsvdec.o
OBJS-$(CONFIG_QSVENC)                  += qsvenc.o
OBJS-$(CONFIG_RANGECODER)              += rangecoder.o
RDFT-OBJS-$(CONFIG_HARDCODED_TABLES)   += sin_tables.o
OBJS-$(CONFIG_RDFT)                    += rdft.o $(RDFT-OBJS-yes)
OBJS-$(CONFIG_SHARED)                  += log2_tab.o
OBJS-$(CONFIG_SINEWIN)                 += sinewin.o
OBJS-$(CONFIG_SNAPPY)                  += snappy.o
OBJS-$(CONFIG_STARTCODE)               += startcode.o
OBJS-$(CONFIG_TEXTUREDSP)              += texturedsp.o
OBJS-$(CONFIG_TEXTUREDSPENC)           += texturedspenc.o
OBJS-$(CONFIG_TPELDSP)                 += tpeldsp.o
OBJS-$(CONFIG_VIDEODSP)                += videodsp.o
OBJS-$(CONFIG_VP3DSP)                  += vp3dsp.o
OBJS-$(CONFIG_WMA_FREQS)               += wma_freqs.o

# decoders/encoders
OBJS-$(CONFIG_ZERO12V_DECODER)         += 012v.o
OBJS-$(CONFIG_A64MULTI_ENCODER)        += a64multienc.o elbg.o
OBJS-$(CONFIG_A64MULTI5_ENCODER)       += a64multienc.o elbg.o
OBJS-$(CONFIG_AAC_DECODER)             += aacdec.o aactab.o aacsbr.o aacps.o \
                                          aacadtsdec.o mpeg4audio.o kbdwin.o \
                                          sbrdsp.o aacpsdsp.o
OBJS-$(CONFIG_AAC_ENCODER)             += aacenc.o aaccoder.o    \
                                          aacpsy.o aactab.o      \
                                          psymodel.o mpeg4audio.o kbdwin.o
OBJS-$(CONFIG_AASC_DECODER)            += aasc.o msrledec.o
OBJS-$(CONFIG_AC3_DECODER)             += ac3dec_float.o ac3dec_data.o ac3.o kbdwin.o
OBJS-$(CONFIG_AC3_FIXED_DECODER)       += ac3dec_fixed.o ac3dec_data.o ac3.o kbdwin.o
OBJS-$(CONFIG_AC3_ENCODER)             += ac3enc_float.o ac3enc.o ac3tab.o \
                                          ac3.o kbdwin.o
OBJS-$(CONFIG_AC3_FIXED_ENCODER)       += ac3enc_fixed.o ac3enc.o ac3tab.o ac3.o
OBJS-$(CONFIG_AIC_DECODER)             += aic.o
OBJS-$(CONFIG_ALAC_DECODER)            += alac.o alac_data.o
OBJS-$(CONFIG_ALAC_ENCODER)            += alacenc.o alac_data.o
OBJS-$(CONFIG_ALIAS_PIX_DECODER)       += aliaspixdec.o
OBJS-$(CONFIG_ALIAS_PIX_ENCODER)       += aliaspixenc.o
OBJS-$(CONFIG_ALS_DECODER)             += alsdec.o bgmc.o mpeg4audio.o
OBJS-$(CONFIG_AMRNB_DECODER)           += amrnbdec.o celp_filters.o   \
                                          celp_math.o acelp_filters.o \
                                          acelp_vectors.o             \
                                          acelp_pitch_delay.o
OBJS-$(CONFIG_AMRWB_DECODER)           += amrwbdec.o celp_filters.o   \
                                          celp_math.o acelp_filters.o \
                                          acelp_vectors.o             \
                                          acelp_pitch_delay.o
OBJS-$(CONFIG_AMV_ENCODER)             += mjpegenc.o mjpegenc_common.o \
                                          mpegvideo_enc.o motion_est.o \
                                          ratecontrol.o mpeg12data.o   \
                                          mpegvideo.o
OBJS-$(CONFIG_ANM_DECODER)             += anm.o
OBJS-$(CONFIG_ANSI_DECODER)            += ansi.o cga_data.o
OBJS-$(CONFIG_APE_DECODER)             += apedec.o
OBJS-$(CONFIG_APNG_DECODER)            += png.o pngdec.o pngdsp.o
OBJS-$(CONFIG_APNG_ENCODER)            += png.o pngenc.o
OBJS-$(CONFIG_SSA_DECODER)             += assdec.o ass.o ass_split.o
OBJS-$(CONFIG_SSA_ENCODER)             += assenc.o ass.o
OBJS-$(CONFIG_ASS_DECODER)             += assdec.o ass.o ass_split.o
OBJS-$(CONFIG_ASS_ENCODER)             += assenc.o ass.o
OBJS-$(CONFIG_ASV1_DECODER)            += asvdec.o asv.o mpeg12data.o
OBJS-$(CONFIG_ASV1_ENCODER)            += asvenc.o asv.o mpeg12data.o
OBJS-$(CONFIG_ASV2_DECODER)            += asvdec.o asv.o mpeg12data.o
OBJS-$(CONFIG_ASV2_ENCODER)            += asvenc.o asv.o mpeg12data.o
OBJS-$(CONFIG_ATRAC1_DECODER)          += atrac1.o atrac.o
OBJS-$(CONFIG_ATRAC3_DECODER)          += atrac3.o atrac.o
OBJS-$(CONFIG_ATRAC3P_DECODER)         += atrac3plusdec.o atrac3plus.o \
                                          atrac3plusdsp.o atrac.o
OBJS-$(CONFIG_AURA_DECODER)            += cyuv.o
OBJS-$(CONFIG_AURA2_DECODER)           += aura.o
OBJS-$(CONFIG_AVRN_DECODER)            += avrndec.o mjpegdec.o
OBJS-$(CONFIG_AVRP_DECODER)            += r210dec.o
OBJS-$(CONFIG_AVRP_ENCODER)            += r210enc.o
OBJS-$(CONFIG_AVS_DECODER)             += avs.o
OBJS-$(CONFIG_AVUI_DECODER)            += avuidec.o
OBJS-$(CONFIG_AVUI_ENCODER)            += avuienc.o
OBJS-$(CONFIG_AYUV_DECODER)            += v408dec.o
OBJS-$(CONFIG_AYUV_ENCODER)            += v408enc.o
OBJS-$(CONFIG_BETHSOFTVID_DECODER)     += bethsoftvideo.o
OBJS-$(CONFIG_BFI_DECODER)             += bfi.o
OBJS-$(CONFIG_BINK_DECODER)            += bink.o binkdsp.o
OBJS-$(CONFIG_BINKAUDIO_DCT_DECODER)   += binkaudio.o
OBJS-$(CONFIG_BINKAUDIO_RDFT_DECODER)  += binkaudio.o
OBJS-$(CONFIG_BINTEXT_DECODER)         += bintext.o cga_data.o
OBJS-$(CONFIG_BMP_DECODER)             += bmp.o msrledec.o
OBJS-$(CONFIG_BMP_ENCODER)             += bmpenc.o
OBJS-$(CONFIG_BMV_AUDIO_DECODER)       += bmvaudio.o
OBJS-$(CONFIG_BMV_VIDEO_DECODER)       += bmvvideo.o
OBJS-$(CONFIG_BRENDER_PIX_DECODER)     += brenderpix.o
OBJS-$(CONFIG_C93_DECODER)             += c93.o
OBJS-$(CONFIG_CAVS_DECODER)            += cavs.o cavsdec.o cavsdsp.o \
                                          cavsdata.o mpeg12data.o
OBJS-$(CONFIG_CCAPTION_DECODER)        += ccaption_dec.o
OBJS-$(CONFIG_CDGRAPHICS_DECODER)      += cdgraphics.o
OBJS-$(CONFIG_CDXL_DECODER)            += cdxl.o
OBJS-$(CONFIG_CINEPAK_DECODER)         += cinepak.o
OBJS-$(CONFIG_CINEPAK_ENCODER)         += cinepakenc.o elbg.o
OBJS-$(CONFIG_CLJR_DECODER)            += cljrdec.o
OBJS-$(CONFIG_CLJR_ENCODER)            += cljrenc.o
OBJS-$(CONFIG_CLLC_DECODER)            += cllc.o canopus.o
OBJS-$(CONFIG_COOK_DECODER)            += cook.o
OBJS-$(CONFIG_COMFORTNOISE_DECODER)    += cngdec.o celp_filters.o
OBJS-$(CONFIG_COMFORTNOISE_ENCODER)    += cngenc.o
OBJS-$(CONFIG_CPIA_DECODER)            += cpia.o
OBJS-$(CONFIG_CSCD_DECODER)            += cscd.o
OBJS-$(CONFIG_CYUV_DECODER)            += cyuv.o
OBJS-$(CONFIG_DCA_DECODER)             += dcadec.o dca.o dcadsp.o      \
                                          dcadata.o dca_exss.o         \
                                          dca_xll.o synth_filter.o
OBJS-$(CONFIG_DCA_ENCODER)             += dcaenc.o dca.o dcadata.o
OBJS-$(CONFIG_DDS_DECODER)             += dds.o
OBJS-$(CONFIG_DIRAC_DECODER)           += diracdec.o dirac.o diracdsp.o \
                                          dirac_arith.o mpeg12data.o dirac_dwt.o
OBJS-$(CONFIG_DFA_DECODER)             += dfa.o
OBJS-$(CONFIG_DNXHD_DECODER)           += dnxhddec.o dnxhddata.o
OBJS-$(CONFIG_DNXHD_ENCODER)           += dnxhdenc.o dnxhddata.o
OBJS-$(CONFIG_DPX_DECODER)             += dpx.o
OBJS-$(CONFIG_DPX_ENCODER)             += dpxenc.o
OBJS-$(CONFIG_DSD_LSBF_DECODER)        += dsddec.o
OBJS-$(CONFIG_DSD_MSBF_DECODER)        += dsddec.o
OBJS-$(CONFIG_DSD_LSBF_PLANAR_DECODER) += dsddec.o
OBJS-$(CONFIG_DSD_MSBF_PLANAR_DECODER) += dsddec.o
OBJS-$(CONFIG_DSICINAUDIO_DECODER)     += dsicinaudio.o
OBJS-$(CONFIG_DSICINVIDEO_DECODER)     += dsicinvideo.o
OBJS-$(CONFIG_DSS_SP_DECODER)          += dss_sp.o
OBJS-$(CONFIG_DVBSUB_DECODER)          += dvbsubdec.o
OBJS-$(CONFIG_DVBSUB_ENCODER)          += dvbsub.o
OBJS-$(CONFIG_DVDSUB_DECODER)          += dvdsubdec.o
OBJS-$(CONFIG_DVDSUB_ENCODER)          += dvdsubenc.o
OBJS-$(CONFIG_DVVIDEO_DECODER)         += dvdec.o dv.o dvdata.o
OBJS-$(CONFIG_DVVIDEO_ENCODER)         += dvenc.o dv.o dvdata.o
OBJS-$(CONFIG_DXA_DECODER)             += dxa.o
OBJS-$(CONFIG_DXTORY_DECODER)          += dxtory.o
OBJS-$(CONFIG_EAC3_DECODER)            += eac3_data.o
OBJS-$(CONFIG_EAC3_ENCODER)            += eac3enc.o eac3_data.o
OBJS-$(CONFIG_EACMV_DECODER)           += eacmv.o
OBJS-$(CONFIG_EAMAD_DECODER)           += eamad.o eaidct.o mpeg12.o \
                                          mpeg12data.o
OBJS-$(CONFIG_EATGQ_DECODER)           += eatgq.o eaidct.o
OBJS-$(CONFIG_EATGV_DECODER)           += eatgv.o
OBJS-$(CONFIG_EATQI_DECODER)           += eatqi.o eaidct.o
OBJS-$(CONFIG_EIGHTBPS_DECODER)        += 8bps.o
OBJS-$(CONFIG_EIGHTSVX_EXP_DECODER)    += 8svx.o
OBJS-$(CONFIG_EIGHTSVX_FIB_DECODER)    += 8svx.o
OBJS-$(CONFIG_ESCAPE124_DECODER)       += escape124.o
OBJS-$(CONFIG_ESCAPE130_DECODER)       += escape130.o
OBJS-$(CONFIG_EVRC_DECODER)            += evrcdec.o acelp_vectors.o lsp.o
OBJS-$(CONFIG_EXR_DECODER)             += exr.o
OBJS-$(CONFIG_FFV1_DECODER)            += ffv1dec.o ffv1.o
OBJS-$(CONFIG_FFV1_ENCODER)            += ffv1enc.o ffv1.o
OBJS-$(CONFIG_FFWAVESYNTH_DECODER)     += ffwavesynth.o
OBJS-$(CONFIG_FIC_DECODER)             += fic.o
OBJS-$(CONFIG_FLAC_DECODER)            += flacdec.o flacdata.o flac.o flacdsp.o
OBJS-$(CONFIG_FLAC_ENCODER)            += flacenc.o flacdata.o flac.o flacdsp.o vorbis_data.o
OBJS-$(CONFIG_FLASHSV_DECODER)         += flashsv.o
OBJS-$(CONFIG_FLASHSV_ENCODER)         += flashsvenc.o
OBJS-$(CONFIG_FLASHSV2_ENCODER)        += flashsv2enc.o
OBJS-$(CONFIG_FLASHSV2_DECODER)        += flashsv.o
OBJS-$(CONFIG_FLIC_DECODER)            += flicvideo.o
OBJS-$(CONFIG_FOURXM_DECODER)          += 4xm.o
OBJS-$(CONFIG_FRAPS_DECODER)           += fraps.o
OBJS-$(CONFIG_FRWU_DECODER)            += frwu.o
OBJS-$(CONFIG_G2M_DECODER)             += g2meet.o elsdec.o
OBJS-$(CONFIG_G723_1_DECODER)          += g723_1.o acelp_vectors.o \
                                          celp_filters.o celp_math.o
OBJS-$(CONFIG_G723_1_ENCODER)          += g723_1.o acelp_vectors.o celp_math.o
OBJS-$(CONFIG_G729_DECODER)            += g729dec.o lsp.o celp_math.o acelp_filters.o acelp_pitch_delay.o acelp_vectors.o g729postfilter.o
OBJS-$(CONFIG_GIF_DECODER)             += gifdec.o lzw.o
OBJS-$(CONFIG_GIF_ENCODER)             += gif.o lzwenc.o
OBJS-$(CONFIG_GSM_DECODER)             += gsmdec.o gsmdec_data.o msgsmdec.o
OBJS-$(CONFIG_GSM_MS_DECODER)          += gsmdec.o gsmdec_data.o msgsmdec.o
OBJS-$(CONFIG_H261_DECODER)            += h261dec.o h261data.o h261.o
OBJS-$(CONFIG_H261_ENCODER)            += h261enc.o h261data.o h261.o
OBJS-$(CONFIG_H263_DECODER)            += h263dec.o h263.o ituh263dec.o        \
                                          mpeg4video.o mpeg4videodec.o flvdec.o\
                                          intelh263dec.o h263data.o
OBJS-$(CONFIG_H263_ENCODER)            += mpeg4videoenc.o mpeg4video.o  \
                                          h263.o ituh263enc.o flvenc.o
OBJS-$(CONFIG_H264_DECODER)            += h264.o h264_cabac.o h264_cavlc.o \
                                          h264_direct.o h264_loopfilter.o  \
                                          h264_mb.o h264_picture.o h264_ps.o \
                                          h264_refs.o h264_sei.o h264_slice.o
OBJS-$(CONFIG_H264_MMAL_DECODER)       += mmaldec.o
OBJS-$(CONFIG_H264_VDA_DECODER)        += vda_h264_dec.o
OBJS-$(CONFIG_H264_QSV_DECODER)        += qsvdec_h264.o
OBJS-$(CONFIG_H264_QSV_ENCODER)        += qsvenc_h264.o
OBJS-$(CONFIG_HAP_DECODER)             += hapdec.o
OBJS-$(CONFIG_HAP_ENCODER)             += hapenc.o
OBJS-$(CONFIG_HEVC_DECODER)            += hevc.o hevc_mvs.o hevc_ps.o hevc_sei.o \
                                          hevc_cabac.o hevc_refs.o hevcpred.o    \
                                          hevcdsp.o hevc_filter.o hevc_parse.o
<<<<<<< HEAD
=======
OBJS-$(CONFIG_HEVC_NVENC_ENCODER)      += nvenc_hevc.o
OBJS-$(CONFIG_HEVC_QSV_ENCODER)        += qsvenc_hevc.o hevc_ps_enc.o hevc_parse.o
>>>>>>> 66acb76b
OBJS-$(CONFIG_HNM4_VIDEO_DECODER)      += hnm4video.o
OBJS-$(CONFIG_HQ_HQA_DECODER)          += hq_hqa.o hq_hqadata.o hq_hqadsp.o \
                                          canopus.o
OBJS-$(CONFIG_HQX_DECODER)             += hqx.o hqxvlc.o hqxdsp.o canopus.o
OBJS-$(CONFIG_HUFFYUV_DECODER)         += huffyuv.o huffyuvdec.o
OBJS-$(CONFIG_HUFFYUV_ENCODER)         += huffyuv.o huffyuvenc.o
OBJS-$(CONFIG_IDCIN_DECODER)           += idcinvideo.o
OBJS-$(CONFIG_IDF_DECODER)             += bintext.o cga_data.o
OBJS-$(CONFIG_IFF_BYTERUN1_DECODER)    += iff.o
OBJS-$(CONFIG_IFF_ILBM_DECODER)        += iff.o
OBJS-$(CONFIG_IMC_DECODER)             += imc.o
OBJS-$(CONFIG_INDEO2_DECODER)          += indeo2.o
OBJS-$(CONFIG_INDEO3_DECODER)          += indeo3.o
OBJS-$(CONFIG_INDEO4_DECODER)          += indeo4.o ivi.o ivi_dsp.o
OBJS-$(CONFIG_INDEO5_DECODER)          += indeo5.o ivi.o ivi_dsp.o
OBJS-$(CONFIG_INTERPLAY_DPCM_DECODER)  += dpcm.o
OBJS-$(CONFIG_INTERPLAY_VIDEO_DECODER) += interplayvideo.o
OBJS-$(CONFIG_JACOSUB_DECODER)         += jacosubdec.o ass.o
OBJS-$(CONFIG_JPEG2000_ENCODER)        += j2kenc.o mqcenc.o mqc.o jpeg2000.o \
                                          jpeg2000dwt.o
OBJS-$(CONFIG_JPEG2000_DECODER)        += jpeg2000dec.o jpeg2000.o jpeg2000dsp.o \
                                          jpeg2000dwt.o mqcdec.o mqc.o
OBJS-$(CONFIG_JPEGLS_DECODER)          += jpeglsdec.o jpegls.o
OBJS-$(CONFIG_JPEGLS_ENCODER)          += jpeglsenc.o jpegls.o
OBJS-$(CONFIG_JV_DECODER)              += jvdec.o
OBJS-$(CONFIG_KGV1_DECODER)            += kgv1dec.o
OBJS-$(CONFIG_KMVC_DECODER)            += kmvc.o
OBJS-$(CONFIG_LAGARITH_DECODER)        += lagarith.o lagarithrac.o
OBJS-$(CONFIG_LJPEG_ENCODER)           += ljpegenc.o mjpegenc_common.o
OBJS-$(CONFIG_LOCO_DECODER)            += loco.o
OBJS-$(CONFIG_MACE3_DECODER)           += mace.o
OBJS-$(CONFIG_MACE6_DECODER)           += mace.o
OBJS-$(CONFIG_MDEC_DECODER)            += mdec.o mpeg12.o mpeg12data.o
OBJS-$(CONFIG_METASOUND_DECODER)       += metasound.o metasound_data.o \
                                          twinvq.o
OBJS-$(CONFIG_MICRODVD_DECODER)        += microdvddec.o ass.o
OBJS-$(CONFIG_MIMIC_DECODER)           += mimic.o
OBJS-$(CONFIG_MJPEG_DECODER)           += mjpegdec.o
OBJS-$(CONFIG_MJPEG_ENCODER)           += mjpegenc.o mjpegenc_common.o
OBJS-$(CONFIG_MJPEGB_DECODER)          += mjpegbdec.o
OBJS-$(CONFIG_MLP_DECODER)             += mlpdec.o mlpdsp.o
OBJS-$(CONFIG_MMVIDEO_DECODER)         += mmvideo.o
OBJS-$(CONFIG_MOTIONPIXELS_DECODER)    += motionpixels.o
OBJS-$(CONFIG_MOVTEXT_DECODER)         += movtextdec.o ass.o
OBJS-$(CONFIG_MOVTEXT_ENCODER)         += movtextenc.o ass_split.o
OBJS-$(CONFIG_MP1_DECODER)             += mpegaudiodec_fixed.o
OBJS-$(CONFIG_MP1FLOAT_DECODER)        += mpegaudiodec_float.o
OBJS-$(CONFIG_MP2_DECODER)             += mpegaudiodec_fixed.o
OBJS-$(CONFIG_MP2_ENCODER)             += mpegaudioenc_float.o mpegaudio.o \
                                          mpegaudiodata.o mpegaudiodsp_data.o
OBJS-$(CONFIG_MP2FIXED_ENCODER)        += mpegaudioenc_fixed.o mpegaudio.o \
                                          mpegaudiodata.o mpegaudiodsp_data.o
OBJS-$(CONFIG_MP2FLOAT_DECODER)        += mpegaudiodec_float.o
OBJS-$(CONFIG_MP3_DECODER)             += mpegaudiodec_fixed.o
OBJS-$(CONFIG_MP3ADU_DECODER)          += mpegaudiodec_fixed.o
OBJS-$(CONFIG_MP3ADUFLOAT_DECODER)     += mpegaudiodec_float.o
OBJS-$(CONFIG_MP3FLOAT_DECODER)        += mpegaudiodec_float.o
OBJS-$(CONFIG_MP3ON4_DECODER)          += mpegaudiodec_fixed.o mpeg4audio.o
OBJS-$(CONFIG_MP3ON4FLOAT_DECODER)     += mpegaudiodec_float.o mpeg4audio.o
OBJS-$(CONFIG_MPC7_DECODER)            += mpc7.o mpc.o
OBJS-$(CONFIG_MPC8_DECODER)            += mpc8.o mpc.o
OBJS-$(CONFIG_MPEGVIDEO_DECODER)       += mpeg12dec.o mpeg12.o mpeg12data.o
OBJS-$(CONFIG_MPEG1VIDEO_DECODER)      += mpeg12dec.o mpeg12.o mpeg12data.o
OBJS-$(CONFIG_MPEG1VIDEO_ENCODER)      += mpeg12enc.o mpeg12.o
OBJS-$(CONFIG_MPEG2VIDEO_DECODER)      += mpeg12dec.o mpeg12.o mpeg12data.o
OBJS-$(CONFIG_MPEG2VIDEO_ENCODER)      += mpeg12enc.o mpeg12.o
OBJS-$(CONFIG_MPEG2_QSV_ENCODER)       += qsvenc_mpeg2.o
OBJS-$(CONFIG_MPEG4_DECODER)           += xvididct.o
OBJS-$(CONFIG_MPL2_DECODER)            += mpl2dec.o ass.o
OBJS-$(CONFIG_MSMPEG4V1_DECODER)       += msmpeg4dec.o msmpeg4.o msmpeg4data.o
OBJS-$(CONFIG_MSMPEG4V2_DECODER)       += msmpeg4dec.o msmpeg4.o msmpeg4data.o
OBJS-$(CONFIG_MSMPEG4V2_ENCODER)       += msmpeg4enc.o msmpeg4.o msmpeg4data.o
OBJS-$(CONFIG_MSMPEG4V3_DECODER)       += msmpeg4dec.o msmpeg4.o msmpeg4data.o
OBJS-$(CONFIG_MSMPEG4V3_ENCODER)       += msmpeg4enc.o msmpeg4.o msmpeg4data.o
OBJS-$(CONFIG_MSRLE_DECODER)           += msrle.o msrledec.o
OBJS-$(CONFIG_MSA1_DECODER)            += mss3.o mss34dsp.o
OBJS-$(CONFIG_MSS1_DECODER)            += mss1.o mss12.o
OBJS-$(CONFIG_MSS2_DECODER)            += mss2.o mss12.o mss2dsp.o
OBJS-$(CONFIG_MSVIDEO1_DECODER)        += msvideo1.o
OBJS-$(CONFIG_MSVIDEO1_ENCODER)        += msvideo1enc.o elbg.o
OBJS-$(CONFIG_MSZH_DECODER)            += lcldec.o
OBJS-$(CONFIG_MTS2_DECODER)            += mss4.o mss34dsp.o
OBJS-$(CONFIG_MVC1_DECODER)            += mvcdec.o
OBJS-$(CONFIG_MVC2_DECODER)            += mvcdec.o
OBJS-$(CONFIG_MXPEG_DECODER)           += mxpegdec.o
OBJS-$(CONFIG_NELLYMOSER_DECODER)      += nellymoserdec.o nellymoser.o
OBJS-$(CONFIG_NELLYMOSER_ENCODER)      += nellymoserenc.o nellymoser.o
OBJS-$(CONFIG_NUV_DECODER)             += nuv.o rtjpeg.o
OBJS-$(CONFIG_ON2AVC_DECODER)          += on2avc.o on2avcdata.o
OBJS-$(CONFIG_OPUS_DECODER)            += opusdec.o opus.o opus_celt.o \
                                          opus_silk.o vorbis_data.o
OBJS-$(CONFIG_PAF_AUDIO_DECODER)       += pafaudio.o
OBJS-$(CONFIG_PAF_VIDEO_DECODER)       += pafvideo.o
OBJS-$(CONFIG_PAM_DECODER)             += pnmdec.o pnm.o
OBJS-$(CONFIG_PAM_ENCODER)             += pamenc.o
OBJS-$(CONFIG_PBM_DECODER)             += pnmdec.o pnm.o
OBJS-$(CONFIG_PBM_ENCODER)             += pnmenc.o
OBJS-$(CONFIG_PCX_DECODER)             += pcx.o
OBJS-$(CONFIG_PCX_ENCODER)             += pcxenc.o
OBJS-$(CONFIG_PGM_DECODER)             += pnmdec.o pnm.o
OBJS-$(CONFIG_PGM_ENCODER)             += pnmenc.o
OBJS-$(CONFIG_PGMYUV_DECODER)          += pnmdec.o pnm.o
OBJS-$(CONFIG_PGMYUV_ENCODER)          += pnmenc.o
OBJS-$(CONFIG_PGSSUB_DECODER)          += pgssubdec.o
OBJS-$(CONFIG_PICTOR_DECODER)          += pictordec.o cga_data.o
OBJS-$(CONFIG_PJS_DECODER)             += textdec.o ass.o
OBJS-$(CONFIG_PNG_DECODER)             += png.o pngdec.o pngdsp.o
OBJS-$(CONFIG_PNG_ENCODER)             += png.o pngenc.o
OBJS-$(CONFIG_PPM_DECODER)             += pnmdec.o pnm.o
OBJS-$(CONFIG_PPM_ENCODER)             += pnmenc.o
OBJS-$(CONFIG_PRORES_DECODER)          += proresdec2.o proresdsp.o proresdata.o
OBJS-$(CONFIG_PRORES_LGPL_DECODER)     += proresdec_lgpl.o proresdsp.o proresdata.o
OBJS-$(CONFIG_PRORES_ENCODER)          += proresenc_anatoliy.o
OBJS-$(CONFIG_PRORES_AW_ENCODER)       += proresenc_anatoliy.o
OBJS-$(CONFIG_PRORES_KS_ENCODER)       += proresenc_kostya.o proresdata.o
OBJS-$(CONFIG_PTX_DECODER)             += ptx.o
OBJS-$(CONFIG_QCELP_DECODER)           += qcelpdec.o                     \
                                          celp_filters.o acelp_vectors.o \
                                          acelp_filters.o
OBJS-$(CONFIG_QDM2_DECODER)            += qdm2.o
OBJS-$(CONFIG_QDRAW_DECODER)           += qdrw.o
OBJS-$(CONFIG_QPEG_DECODER)            += qpeg.o
OBJS-$(CONFIG_QTRLE_DECODER)           += qtrle.o
OBJS-$(CONFIG_QTRLE_ENCODER)           += qtrleenc.o
OBJS-$(CONFIG_R10K_DECODER)            += r210dec.o
OBJS-$(CONFIG_R10K_ENCODER)            += r210enc.o
OBJS-$(CONFIG_R210_DECODER)            += r210dec.o
OBJS-$(CONFIG_R210_ENCODER)            += r210enc.o
OBJS-$(CONFIG_RA_144_DECODER)          += ra144dec.o ra144.o celp_filters.o
OBJS-$(CONFIG_RA_144_ENCODER)          += ra144enc.o ra144.o celp_filters.o
OBJS-$(CONFIG_RA_288_DECODER)          += ra288.o celp_filters.o
OBJS-$(CONFIG_RALF_DECODER)            += ralf.o
OBJS-$(CONFIG_RAWVIDEO_DECODER)        += rawdec.o
OBJS-$(CONFIG_RAWVIDEO_ENCODER)        += rawenc.o
OBJS-$(CONFIG_REALTEXT_DECODER)        += realtextdec.o ass.o
OBJS-$(CONFIG_RL2_DECODER)             += rl2.o
OBJS-$(CONFIG_ROQ_DECODER)             += roqvideodec.o roqvideo.o
OBJS-$(CONFIG_ROQ_ENCODER)             += roqvideoenc.o roqvideo.o elbg.o
OBJS-$(CONFIG_ROQ_DPCM_DECODER)        += dpcm.o
OBJS-$(CONFIG_ROQ_DPCM_ENCODER)        += roqaudioenc.o
OBJS-$(CONFIG_RPZA_DECODER)            += rpza.o
OBJS-$(CONFIG_RV10_DECODER)            += rv10.o
OBJS-$(CONFIG_RV10_ENCODER)            += rv10enc.o
OBJS-$(CONFIG_RV20_DECODER)            += rv10.o
OBJS-$(CONFIG_RV20_ENCODER)            += rv20enc.o
OBJS-$(CONFIG_RV30_DECODER)            += rv30.o rv34.o rv30dsp.o rv34dsp.o
OBJS-$(CONFIG_RV40_DECODER)            += rv40.o rv34.o rv34dsp.o rv40dsp.o
OBJS-$(CONFIG_SAMI_DECODER)            += samidec.o ass.o
OBJS-$(CONFIG_S302M_DECODER)           += s302m.o
OBJS-$(CONFIG_S302M_ENCODER)           += s302menc.o
OBJS-$(CONFIG_SANM_DECODER)            += sanm.o
OBJS-$(CONFIG_SGI_DECODER)             += sgidec.o
OBJS-$(CONFIG_SGI_ENCODER)             += sgienc.o rle.o
OBJS-$(CONFIG_SGIRLE_DECODER)          += sgirledec.o
OBJS-$(CONFIG_SHORTEN_DECODER)         += shorten.o
OBJS-$(CONFIG_SIPR_DECODER)            += sipr.o acelp_pitch_delay.o \
                                          celp_math.o acelp_vectors.o \
                                          acelp_filters.o celp_filters.o \
                                          sipr16k.o
OBJS-$(CONFIG_SMACKAUD_DECODER)        += smacker.o
OBJS-$(CONFIG_SMACKER_DECODER)         += smacker.o
OBJS-$(CONFIG_SMC_DECODER)             += smc.o
OBJS-$(CONFIG_SMVJPEG_DECODER)         += smvjpegdec.o
OBJS-$(CONFIG_SNOW_DECODER)            += snowdec.o snow.o snow_dwt.o
OBJS-$(CONFIG_SNOW_ENCODER)            += snowenc.o snow.o snow_dwt.o             \
                                          h263.o ituh263enc.o
OBJS-$(CONFIG_SOL_DPCM_DECODER)        += dpcm.o
OBJS-$(CONFIG_SONIC_DECODER)           += sonic.o
OBJS-$(CONFIG_SONIC_ENCODER)           += sonic.o
OBJS-$(CONFIG_SONIC_LS_ENCODER)        += sonic.o
OBJS-$(CONFIG_SP5X_DECODER)            += sp5xdec.o
OBJS-$(CONFIG_SRT_DECODER)             += srtdec.o ass.o
OBJS-$(CONFIG_SRT_ENCODER)             += srtenc.o ass_split.o
OBJS-$(CONFIG_STL_DECODER)             += textdec.o ass.o
OBJS-$(CONFIG_SUBRIP_DECODER)          += srtdec.o ass.o
OBJS-$(CONFIG_SUBRIP_ENCODER)          += srtenc.o ass_split.o
OBJS-$(CONFIG_SUBVIEWER1_DECODER)      += textdec.o ass.o
OBJS-$(CONFIG_SUBVIEWER_DECODER)       += subviewerdec.o ass.o
OBJS-$(CONFIG_SUNRAST_DECODER)         += sunrast.o
OBJS-$(CONFIG_SUNRAST_ENCODER)         += sunrastenc.o
OBJS-$(CONFIG_SVQ1_DECODER)            += svq1dec.o svq1.o svq13.o h263.o
OBJS-$(CONFIG_SVQ1_ENCODER)            += svq1enc.o svq1.o    \
                                          h263.o ituh263enc.o
OBJS-$(CONFIG_SVQ3_DECODER)            += svq3.o svq13.o mpegutils.o
OBJS-$(CONFIG_TEXT_DECODER)            += textdec.o ass.o
OBJS-$(CONFIG_TAK_DECODER)             += takdec.o tak.o
OBJS-$(CONFIG_TARGA_DECODER)           += targa.o
OBJS-$(CONFIG_TARGA_ENCODER)           += targaenc.o rle.o
OBJS-$(CONFIG_TARGA_Y216_DECODER)      += targa_y216dec.o
OBJS-$(CONFIG_TDSC_DECODER)            += tdsc.o
OBJS-$(CONFIG_TIERTEXSEQVIDEO_DECODER) += tiertexseqv.o
OBJS-$(CONFIG_TIFF_DECODER)            += tiff.o lzw.o faxcompr.o tiff_data.o tiff_common.o
OBJS-$(CONFIG_TIFF_ENCODER)            += tiffenc.o rle.o lzwenc.o tiff_data.o
OBJS-$(CONFIG_TMV_DECODER)             += tmv.o cga_data.o
OBJS-$(CONFIG_TRUEHD_DECODER)          += mlpdec.o mlpdsp.o
OBJS-$(CONFIG_TRUEMOTION1_DECODER)     += truemotion1.o
OBJS-$(CONFIG_TRUEMOTION2_DECODER)     += truemotion2.o
OBJS-$(CONFIG_TRUESPEECH_DECODER)      += truespeech.o
OBJS-$(CONFIG_TSCC_DECODER)            += tscc.o msrledec.o
OBJS-$(CONFIG_TSCC2_DECODER)           += tscc2.o
OBJS-$(CONFIG_TTA_DECODER)             += tta.o ttadata.o ttadsp.o
OBJS-$(CONFIG_TTA_ENCODER)             += ttaenc.o ttadata.o
OBJS-$(CONFIG_TWINVQ_DECODER)          += twinvqdec.o twinvq.o
OBJS-$(CONFIG_TXD_DECODER)             += txd.o
OBJS-$(CONFIG_ULTI_DECODER)            += ulti.o
OBJS-$(CONFIG_UTVIDEO_DECODER)         += utvideodec.o utvideo.o
OBJS-$(CONFIG_UTVIDEO_ENCODER)         += utvideoenc.o utvideo.o
OBJS-$(CONFIG_V210_DECODER)            += v210dec.o
OBJS-$(CONFIG_V210_ENCODER)            += v210enc.o
OBJS-$(CONFIG_V308_DECODER)            += v308dec.o
OBJS-$(CONFIG_V308_ENCODER)            += v308enc.o
OBJS-$(CONFIG_V408_DECODER)            += v408dec.o
OBJS-$(CONFIG_V408_ENCODER)            += v408enc.o
OBJS-$(CONFIG_V410_DECODER)            += v410dec.o
OBJS-$(CONFIG_V410_ENCODER)            += v410enc.o
OBJS-$(CONFIG_V210X_DECODER)           += v210x.o
OBJS-$(CONFIG_VB_DECODER)              += vb.o
OBJS-$(CONFIG_VBLE_DECODER)            += vble.o
OBJS-$(CONFIG_VC1_DECODER)             += vc1dec.o vc1_block.o vc1_loopfilter.o \
                                          vc1_mc.o vc1_pred.o vc1.o vc1data.o \
                                          vc1dsp.o \
                                          msmpeg4dec.o msmpeg4.o msmpeg4data.o \
                                          wmv2dsp.o
OBJS-$(CONFIG_VCR1_DECODER)            += vcr1.o
OBJS-$(CONFIG_VMDAUDIO_DECODER)        += vmdaudio.o
OBJS-$(CONFIG_VMDVIDEO_DECODER)        += vmdvideo.o
OBJS-$(CONFIG_VMNC_DECODER)            += vmnc.o
OBJS-$(CONFIG_VORBIS_DECODER)          += vorbisdec.o vorbisdsp.o vorbis.o \
                                          vorbis_data.o
OBJS-$(CONFIG_VORBIS_ENCODER)          += vorbisenc.o vorbis.o \
                                          vorbis_data.o
OBJS-$(CONFIG_VP3_DECODER)             += vp3.o
OBJS-$(CONFIG_VP5_DECODER)             += vp5.o vp56.o vp56data.o vp56dsp.o \
                                          vp56rac.o
OBJS-$(CONFIG_VP6_DECODER)             += vp6.o vp56.o vp56data.o vp56dsp.o \
                                          vp6dsp.o vp56rac.o
OBJS-$(CONFIG_VP7_DECODER)             += vp8.o vp8dsp.o vp56rac.o
OBJS-$(CONFIG_VP8_DECODER)             += vp8.o vp8dsp.o vp56rac.o
OBJS-$(CONFIG_VP9_DECODER)             += vp9.o vp9dsp.o vp56rac.o vp9dsp_8bpp.o \
                                          vp9dsp_10bpp.o vp9dsp_12bpp.o
OBJS-$(CONFIG_VPLAYER_DECODER)         += textdec.o ass.o
OBJS-$(CONFIG_VQA_DECODER)             += vqavideo.o
OBJS-$(CONFIG_WAVPACK_DECODER)         += wavpack.o
OBJS-$(CONFIG_WAVPACK_ENCODER)         += wavpackenc.o
OBJS-$(CONFIG_WEBP_DECODER)            += vp8.o vp8dsp.o vp56rac.o
OBJS-$(CONFIG_WEBP_DECODER)            += webp.o exif.o tiff_common.o
OBJS-$(CONFIG_WEBVTT_DECODER)          += webvttdec.o ass.o
OBJS-$(CONFIG_WEBVTT_ENCODER)          += webvttenc.o ass_split.o
OBJS-$(CONFIG_WMALOSSLESS_DECODER)     += wmalosslessdec.o wma_common.o
OBJS-$(CONFIG_WMAPRO_DECODER)          += wmaprodec.o wma.o wma_common.o
OBJS-$(CONFIG_WMAV1_DECODER)           += wmadec.o wma.o wma_common.o aactab.o
OBJS-$(CONFIG_WMAV1_ENCODER)           += wmaenc.o wma.o wma_common.o aactab.o
OBJS-$(CONFIG_WMAV2_DECODER)           += wmadec.o wma.o wma_common.o aactab.o
OBJS-$(CONFIG_WMAV2_ENCODER)           += wmaenc.o wma.o wma_common.o aactab.o
OBJS-$(CONFIG_WMAVOICE_DECODER)        += wmavoice.o \
                                          celp_filters.o \
                                          acelp_vectors.o acelp_filters.o
OBJS-$(CONFIG_WMV1_DECODER)            += msmpeg4dec.o msmpeg4.o msmpeg4data.o
OBJS-$(CONFIG_WMV1_ENCODER)            += msmpeg4enc.o
OBJS-$(CONFIG_WMV2_DECODER)            += wmv2dec.o wmv2.o wmv2dsp.o \
                                          msmpeg4dec.o msmpeg4.o msmpeg4data.o
OBJS-$(CONFIG_WMV2_ENCODER)            += wmv2enc.o wmv2.o wmv2dsp.o \
                                          msmpeg4.o msmpeg4enc.o msmpeg4data.o
OBJS-$(CONFIG_WNV1_DECODER)            += wnv1.o
OBJS-$(CONFIG_WS_SND1_DECODER)         += ws-snd1.o
OBJS-$(CONFIG_XAN_DPCM_DECODER)        += dpcm.o
OBJS-$(CONFIG_XAN_WC3_DECODER)         += xan.o
OBJS-$(CONFIG_XAN_WC4_DECODER)         += xxan.o
OBJS-$(CONFIG_XBIN_DECODER)            += bintext.o cga_data.o
OBJS-$(CONFIG_XBM_DECODER)             += xbmdec.o
OBJS-$(CONFIG_XBM_ENCODER)             += xbmenc.o
OBJS-$(CONFIG_XFACE_DECODER)           += xfacedec.o xface.o
OBJS-$(CONFIG_XFACE_ENCODER)           += xfaceenc.o xface.o
OBJS-$(CONFIG_XL_DECODER)              += xl.o
OBJS-$(CONFIG_XSUB_DECODER)            += xsubdec.o
OBJS-$(CONFIG_XSUB_ENCODER)            += xsubenc.o
OBJS-$(CONFIG_XWD_DECODER)             += xwddec.o
OBJS-$(CONFIG_XWD_ENCODER)             += xwdenc.o
OBJS-$(CONFIG_Y41P_DECODER)            += y41pdec.o
OBJS-$(CONFIG_Y41P_ENCODER)            += y41penc.o
OBJS-$(CONFIG_YOP_DECODER)             += yop.o
OBJS-$(CONFIG_YUV4_DECODER)            += yuv4dec.o
OBJS-$(CONFIG_YUV4_ENCODER)            += yuv4enc.o
OBJS-$(CONFIG_ZEROCODEC_DECODER)       += zerocodec.o
OBJS-$(CONFIG_ZLIB_DECODER)            += lcldec.o
OBJS-$(CONFIG_ZLIB_ENCODER)            += lclenc.o
OBJS-$(CONFIG_ZMBV_DECODER)            += zmbv.o
OBJS-$(CONFIG_ZMBV_ENCODER)            += zmbvenc.o

# (AD)PCM decoders/encoders
OBJS-$(CONFIG_PCM_ALAW_DECODER)           += pcm.o
OBJS-$(CONFIG_PCM_ALAW_ENCODER)           += pcm.o
OBJS-$(CONFIG_PCM_BLURAY_DECODER)         += pcm-bluray.o
OBJS-$(CONFIG_PCM_DVD_DECODER)            += pcm-dvd.o
OBJS-$(CONFIG_PCM_F32BE_DECODER)          += pcm.o
OBJS-$(CONFIG_PCM_F32BE_ENCODER)          += pcm.o
OBJS-$(CONFIG_PCM_F32LE_DECODER)          += pcm.o
OBJS-$(CONFIG_PCM_F32LE_ENCODER)          += pcm.o
OBJS-$(CONFIG_PCM_F64BE_DECODER)          += pcm.o
OBJS-$(CONFIG_PCM_F64BE_ENCODER)          += pcm.o
OBJS-$(CONFIG_PCM_F64LE_DECODER)          += pcm.o
OBJS-$(CONFIG_PCM_F64LE_ENCODER)          += pcm.o
OBJS-$(CONFIG_PCM_LXF_DECODER)            += pcm.o
OBJS-$(CONFIG_PCM_MULAW_DECODER)          += pcm.o
OBJS-$(CONFIG_PCM_MULAW_ENCODER)          += pcm.o
OBJS-$(CONFIG_PCM_S8_DECODER)             += pcm.o
OBJS-$(CONFIG_PCM_S8_ENCODER)             += pcm.o
OBJS-$(CONFIG_PCM_S8_PLANAR_DECODER)      += pcm.o
OBJS-$(CONFIG_PCM_S8_PLANAR_ENCODER)      += pcm.o
OBJS-$(CONFIG_PCM_S16BE_DECODER)          += pcm.o
OBJS-$(CONFIG_PCM_S16BE_ENCODER)          += pcm.o
OBJS-$(CONFIG_PCM_S16BE_PLANAR_DECODER)   += pcm.o
OBJS-$(CONFIG_PCM_S16BE_PLANAR_ENCODER)   += pcm.o
OBJS-$(CONFIG_PCM_S16LE_DECODER)          += pcm.o
OBJS-$(CONFIG_PCM_S16LE_ENCODER)          += pcm.o
OBJS-$(CONFIG_PCM_S16LE_PLANAR_DECODER)   += pcm.o
OBJS-$(CONFIG_PCM_S16LE_PLANAR_ENCODER)   += pcm.o
OBJS-$(CONFIG_PCM_S24BE_DECODER)          += pcm.o
OBJS-$(CONFIG_PCM_S24BE_ENCODER)          += pcm.o
OBJS-$(CONFIG_PCM_S24DAUD_DECODER)        += pcm.o
OBJS-$(CONFIG_PCM_S24DAUD_ENCODER)        += pcm.o
OBJS-$(CONFIG_PCM_S24LE_DECODER)          += pcm.o
OBJS-$(CONFIG_PCM_S24LE_ENCODER)          += pcm.o
OBJS-$(CONFIG_PCM_S24LE_PLANAR_DECODER)   += pcm.o
OBJS-$(CONFIG_PCM_S24LE_PLANAR_ENCODER)   += pcm.o
OBJS-$(CONFIG_PCM_S32BE_DECODER)          += pcm.o
OBJS-$(CONFIG_PCM_S32BE_ENCODER)          += pcm.o
OBJS-$(CONFIG_PCM_S32LE_DECODER)          += pcm.o
OBJS-$(CONFIG_PCM_S32LE_ENCODER)          += pcm.o
OBJS-$(CONFIG_PCM_S32LE_PLANAR_DECODER)   += pcm.o
OBJS-$(CONFIG_PCM_S32LE_PLANAR_ENCODER)   += pcm.o
OBJS-$(CONFIG_PCM_U8_DECODER)             += pcm.o
OBJS-$(CONFIG_PCM_U8_ENCODER)             += pcm.o
OBJS-$(CONFIG_PCM_U16BE_DECODER)          += pcm.o
OBJS-$(CONFIG_PCM_U16BE_ENCODER)          += pcm.o
OBJS-$(CONFIG_PCM_U16LE_DECODER)          += pcm.o
OBJS-$(CONFIG_PCM_U16LE_ENCODER)          += pcm.o
OBJS-$(CONFIG_PCM_U24BE_DECODER)          += pcm.o
OBJS-$(CONFIG_PCM_U24BE_ENCODER)          += pcm.o
OBJS-$(CONFIG_PCM_U24LE_DECODER)          += pcm.o
OBJS-$(CONFIG_PCM_U24LE_ENCODER)          += pcm.o
OBJS-$(CONFIG_PCM_U32BE_DECODER)          += pcm.o
OBJS-$(CONFIG_PCM_U32BE_ENCODER)          += pcm.o
OBJS-$(CONFIG_PCM_U32LE_DECODER)          += pcm.o
OBJS-$(CONFIG_PCM_U32LE_ENCODER)          += pcm.o
OBJS-$(CONFIG_PCM_ZORK_DECODER)           += pcm.o

OBJS-$(CONFIG_ADPCM_4XM_DECODER)          += adpcm.o adpcm_data.o
OBJS-$(CONFIG_ADPCM_ADX_DECODER)          += adxdec.o adx.o
OBJS-$(CONFIG_ADPCM_ADX_ENCODER)          += adxenc.o adx.o
OBJS-$(CONFIG_ADPCM_AFC_DECODER)          += adpcm.o adpcm_data.o
OBJS-$(CONFIG_ADPCM_CT_DECODER)           += adpcm.o adpcm_data.o
OBJS-$(CONFIG_ADPCM_DTK_DECODER)          += adpcm.o adpcm_data.o
OBJS-$(CONFIG_ADPCM_EA_DECODER)           += adpcm.o adpcm_data.o
OBJS-$(CONFIG_ADPCM_EA_MAXIS_XA_DECODER)  += adpcm.o adpcm_data.o
OBJS-$(CONFIG_ADPCM_EA_R1_DECODER)        += adpcm.o adpcm_data.o
OBJS-$(CONFIG_ADPCM_EA_R2_DECODER)        += adpcm.o adpcm_data.o
OBJS-$(CONFIG_ADPCM_EA_R3_DECODER)        += adpcm.o adpcm_data.o
OBJS-$(CONFIG_ADPCM_EA_XAS_DECODER)       += adpcm.o adpcm_data.o
OBJS-$(CONFIG_ADPCM_G722_DECODER)         += g722.o g722dsp.o g722dec.o
OBJS-$(CONFIG_ADPCM_G722_ENCODER)         += g722.o g722dsp.o g722enc.o
OBJS-$(CONFIG_ADPCM_G726_DECODER)         += g726.o
OBJS-$(CONFIG_ADPCM_G726_ENCODER)         += g726.o
OBJS-$(CONFIG_ADPCM_G726LE_DECODER)       += g726.o
OBJS-$(CONFIG_ADPCM_IMA_AMV_DECODER)      += adpcm.o adpcm_data.o
OBJS-$(CONFIG_ADPCM_IMA_APC_DECODER)      += adpcm.o adpcm_data.o
OBJS-$(CONFIG_ADPCM_IMA_DK3_DECODER)      += adpcm.o adpcm_data.o
OBJS-$(CONFIG_ADPCM_IMA_DK4_DECODER)      += adpcm.o adpcm_data.o
OBJS-$(CONFIG_ADPCM_IMA_EA_EACS_DECODER)  += adpcm.o adpcm_data.o
OBJS-$(CONFIG_ADPCM_IMA_EA_SEAD_DECODER)  += adpcm.o adpcm_data.o
OBJS-$(CONFIG_ADPCM_IMA_ISS_DECODER)      += adpcm.o adpcm_data.o
OBJS-$(CONFIG_ADPCM_IMA_OKI_DECODER)      += adpcm.o adpcm_data.o
OBJS-$(CONFIG_ADPCM_IMA_QT_DECODER)       += adpcm.o adpcm_data.o
OBJS-$(CONFIG_ADPCM_IMA_QT_ENCODER)       += adpcmenc.o adpcm_data.o
OBJS-$(CONFIG_ADPCM_IMA_RAD_DECODER)      += adpcm.o adpcm_data.o
OBJS-$(CONFIG_ADPCM_IMA_SMJPEG_DECODER)   += adpcm.o adpcm_data.o
OBJS-$(CONFIG_ADPCM_IMA_WAV_DECODER)      += adpcm.o adpcm_data.o
OBJS-$(CONFIG_ADPCM_IMA_WAV_ENCODER)      += adpcmenc.o adpcm_data.o
OBJS-$(CONFIG_ADPCM_IMA_WS_DECODER)       += adpcm.o adpcm_data.o
OBJS-$(CONFIG_ADPCM_MS_DECODER)           += adpcm.o adpcm_data.o
OBJS-$(CONFIG_ADPCM_MS_ENCODER)           += adpcmenc.o adpcm_data.o
OBJS-$(CONFIG_ADPCM_SBPRO_2_DECODER)      += adpcm.o adpcm_data.o
OBJS-$(CONFIG_ADPCM_SBPRO_3_DECODER)      += adpcm.o adpcm_data.o
OBJS-$(CONFIG_ADPCM_SBPRO_4_DECODER)      += adpcm.o adpcm_data.o
OBJS-$(CONFIG_ADPCM_SWF_DECODER)          += adpcm.o adpcm_data.o
OBJS-$(CONFIG_ADPCM_SWF_ENCODER)          += adpcmenc.o adpcm_data.o
OBJS-$(CONFIG_ADPCM_THP_DECODER)          += adpcm.o adpcm_data.o
OBJS-$(CONFIG_ADPCM_VIMA_DECODER)         += vima.o adpcm_data.o
OBJS-$(CONFIG_ADPCM_XA_DECODER)           += adpcm.o adpcm_data.o
OBJS-$(CONFIG_ADPCM_YAMAHA_DECODER)       += adpcm.o adpcm_data.o
OBJS-$(CONFIG_ADPCM_YAMAHA_ENCODER)       += adpcmenc.o adpcm_data.o
OBJS-$(CONFIG_VIMA_DECODER)               += vima.o adpcm_data.o

# hardware accelerators
OBJS-$(CONFIG_D3D11VA)                    += dxva2.o
OBJS-$(CONFIG_DXVA2)                      += dxva2.o
OBJS-$(CONFIG_VAAPI)                      += vaapi.o
OBJS-$(CONFIG_VDA)                        += vda.o
OBJS-$(CONFIG_VDPAU)                      += vdpau.o

OBJS-$(CONFIG_H263_VAAPI_HWACCEL)         += vaapi_mpeg4.o
OBJS-$(CONFIG_H263_VDPAU_HWACCEL)         += vdpau_mpeg4.o
OBJS-$(CONFIG_H264_D3D11VA_HWACCEL)       += dxva2_h264.o
OBJS-$(CONFIG_H264_DXVA2_HWACCEL)         += dxva2_h264.o
OBJS-$(CONFIG_H264_VAAPI_HWACCEL)         += vaapi_h264.o
OBJS-$(CONFIG_H264_VDA_HWACCEL)           += vda_h264.o
OBJS-$(CONFIG_H264_VDPAU_HWACCEL)         += vdpau_h264.o
OBJS-$(CONFIG_HEVC_D3D11VA_HWACCEL)       += dxva2_hevc.o
OBJS-$(CONFIG_HEVC_DXVA2_HWACCEL)         += dxva2_hevc.o
OBJS-$(CONFIG_HEVC_VDPAU_HWACCEL)         += vdpau_hevc.o
OBJS-$(CONFIG_MPEG1_VDPAU_HWACCEL)        += vdpau_mpeg12.o
OBJS-$(CONFIG_MPEG1_XVMC_HWACCEL)         += mpegvideo_xvmc.o
OBJS-$(CONFIG_MPEG2_D3D11VA_HWACCEL)      += dxva2_mpeg2.o
OBJS-$(CONFIG_MPEG2_DXVA2_HWACCEL)        += dxva2_mpeg2.o
OBJS-$(CONFIG_MPEG2_VAAPI_HWACCEL)        += vaapi_mpeg2.o
OBJS-$(CONFIG_MPEG2_VDPAU_HWACCEL)        += vdpau_mpeg12.o
OBJS-$(CONFIG_MPEG2_XVMC_HWACCEL)         += mpegvideo_xvmc.o
OBJS-$(CONFIG_MPEG4_VAAPI_HWACCEL)        += vaapi_mpeg4.o
OBJS-$(CONFIG_MPEG4_VDPAU_HWACCEL)        += vdpau_mpeg4.o
OBJS-$(CONFIG_VC1_D3D11VA_HWACCEL)        += dxva2_vc1.o
OBJS-$(CONFIG_VC1_DXVA2_HWACCEL)          += dxva2_vc1.o
OBJS-$(CONFIG_VC1_VAAPI_HWACCEL)          += vaapi_vc1.o
OBJS-$(CONFIG_VC1_VDPAU_HWACCEL)          += vdpau_vc1.o

# libavformat dependencies
OBJS-$(CONFIG_ADTS_MUXER)              += mpeg4audio.o
OBJS-$(CONFIG_CAF_DEMUXER)             += mpeg4audio.o mpegaudiodata.o  \
                                          ac3tab.o
OBJS-$(CONFIG_FLAC_DEMUXER)            += flac.o flacdata.o vorbis_data.o
OBJS-$(CONFIG_FLAC_MUXER)              += flac.o flacdata.o vorbis_data.o
OBJS-$(CONFIG_FLV_DEMUXER)             += mpeg4audio.o
OBJS-$(CONFIG_GXF_DEMUXER)             += mpeg12data.o
OBJS-$(CONFIG_IFF_DEMUXER)             += iff.o
OBJS-$(CONFIG_ISMV_MUXER)              += mpeg4audio.o mpegaudiodata.o
OBJS-$(CONFIG_LATM_MUXER)              += mpeg4audio.o
OBJS-$(CONFIG_MATROSKA_AUDIO_MUXER)    += mpeg4audio.o vorbis_data.o    \
                                          flac.o flacdata.o
OBJS-$(CONFIG_MATROSKA_DEMUXER)        += mpeg4audio.o mpegaudiodata.o
OBJS-$(CONFIG_MATROSKA_MUXER)          += mpeg4audio.o mpegaudiodata.o  \
                                          flac.o flacdata.o vorbis_data.o
OBJS-$(CONFIG_MP2_MUXER)               += mpegaudiodata.o mpegaudiodecheader.o
OBJS-$(CONFIG_MP3_MUXER)               += mpegaudiodata.o mpegaudiodecheader.o
OBJS-$(CONFIG_MOV_DEMUXER)             += mpeg4audio.o mpegaudiodata.o ac3tab.o
OBJS-$(CONFIG_MOV_MUXER)               += mpeg4audio.o mpegaudiodata.o
OBJS-$(CONFIG_MPEGTS_MUXER)            += mpeg4audio.o
OBJS-$(CONFIG_MPEGTS_DEMUXER)          += mpeg4audio.o mpegaudiodata.o
OBJS-$(CONFIG_MXF_MUXER)               += dnxhddata.o
OBJS-$(CONFIG_NUT_MUXER)               += mpegaudiodata.o
OBJS-$(CONFIG_NUT_DEMUXER)             += mpegaudiodata.o mpeg4audio.o
OBJS-$(CONFIG_OGA_MUXER)               += flac.o flacdata.o
OBJS-$(CONFIG_OGG_DEMUXER)             += mpeg12data.o \
                                          dirac.o vorbis_data.o
OBJS-$(CONFIG_OGG_MUXER)               += flac.o flacdata.o \
                                          vorbis_data.o
OBJS-$(CONFIG_RTP_MUXER)               += mpeg4audio.o
OBJS-$(CONFIG_SPDIF_DEMUXER)           += aacadtsdec.o mpeg4audio.o
OBJS-$(CONFIG_SPDIF_MUXER)             += dca.o
OBJS-$(CONFIG_TAK_DEMUXER)             += tak.o
OBJS-$(CONFIG_WEBM_MUXER)              += mpeg4audio.o mpegaudiodata.o  \
                                          flac.o flacdata.o \
                                          vorbis_data.o
OBJS-$(CONFIG_WTV_DEMUXER)             += mpeg4audio.o mpegaudiodata.o

# libavfilter dependencies
OBJS-$(CONFIG_ELBG_FILTER)             += elbg.o

# external codec libraries
OBJS-$(CONFIG_LIBAACPLUS_ENCODER)         += libaacplus.o
OBJS-$(CONFIG_LIBCELT_DECODER)            += libcelt_dec.o
OBJS-$(CONFIG_LIBDCADEC_DECODER)          += libdcadec.o dca.o
OBJS-$(CONFIG_LIBFAAC_ENCODER)            += libfaac.o
OBJS-$(CONFIG_LIBFDK_AAC_DECODER)         += libfdk-aacdec.o
OBJS-$(CONFIG_LIBFDK_AAC_ENCODER)         += libfdk-aacenc.o
OBJS-$(CONFIG_LIBGSM_DECODER)             += libgsmdec.o
OBJS-$(CONFIG_LIBGSM_ENCODER)             += libgsmenc.o
OBJS-$(CONFIG_LIBGSM_MS_DECODER)          += libgsmdec.o
OBJS-$(CONFIG_LIBGSM_MS_ENCODER)          += libgsmenc.o
OBJS-$(CONFIG_LIBILBC_DECODER)            += libilbc.o
OBJS-$(CONFIG_LIBILBC_ENCODER)            += libilbc.o
OBJS-$(CONFIG_LIBMP3LAME_ENCODER)         += libmp3lame.o mpegaudiodecheader.o
OBJS-$(CONFIG_LIBOPENCORE_AMRNB_DECODER)  += libopencore-amr.o
OBJS-$(CONFIG_LIBOPENCORE_AMRNB_ENCODER)  += libopencore-amr.o
OBJS-$(CONFIG_LIBOPENCORE_AMRWB_DECODER)  += libopencore-amr.o
OBJS-$(CONFIG_LIBOPENH264_ENCODER)        += libopenh264enc.o
OBJS-$(CONFIG_LIBOPENJPEG_DECODER)        += libopenjpegdec.o
OBJS-$(CONFIG_LIBOPENJPEG_ENCODER)        += libopenjpegenc.o
OBJS-$(CONFIG_LIBOPUS_DECODER)            += libopusdec.o libopus.o     \
                                             vorbis_data.o
OBJS-$(CONFIG_LIBOPUS_ENCODER)            += libopusenc.o libopus.o     \
                                             vorbis_data.o
OBJS-$(CONFIG_LIBSCHROEDINGER_DECODER)    += libschroedingerdec.o \
                                             libschroedinger.o
OBJS-$(CONFIG_LIBSCHROEDINGER_ENCODER)    += libschroedingerenc.o \
                                             libschroedinger.o
OBJS-$(CONFIG_LIBSHINE_ENCODER)           += libshine.o
OBJS-$(CONFIG_LIBSPEEX_DECODER)           += libspeexdec.o
OBJS-$(CONFIG_LIBSPEEX_ENCODER)           += libspeexenc.o
OBJS-$(CONFIG_LIBSTAGEFRIGHT_H264_DECODER)+= libstagefright.o
OBJS-$(CONFIG_LIBTHEORA_ENCODER)          += libtheoraenc.o
OBJS-$(CONFIG_LIBTWOLAME_ENCODER)         += libtwolame.o
OBJS-$(CONFIG_LIBUTVIDEO_DECODER)         += libutvideodec.o
OBJS-$(CONFIG_LIBUTVIDEO_ENCODER)         += libutvideoenc.o
OBJS-$(CONFIG_LIBVO_AACENC_ENCODER)       += libvo-aacenc.o mpeg4audio.o
OBJS-$(CONFIG_LIBVO_AMRWBENC_ENCODER)     += libvo-amrwbenc.o
OBJS-$(CONFIG_LIBVORBIS_DECODER)          += libvorbisdec.o
OBJS-$(CONFIG_LIBVORBIS_ENCODER)          += libvorbisenc.o \
                                             vorbis_data.o
OBJS-$(CONFIG_LIBVPX_VP8_DECODER)         += libvpxdec.o
OBJS-$(CONFIG_LIBVPX_VP8_ENCODER)         += libvpxenc.o
OBJS-$(CONFIG_LIBVPX_VP9_DECODER)         += libvpxdec.o libvpx.o
OBJS-$(CONFIG_LIBVPX_VP9_ENCODER)         += libvpxenc.o libvpx.o
OBJS-$(CONFIG_LIBWAVPACK_ENCODER)         += libwavpackenc.o
OBJS-$(CONFIG_LIBWEBP_ENCODER)            += libwebpenc_common.o libwebpenc.o
OBJS-$(CONFIG_LIBWEBP_ANIM_ENCODER)       += libwebpenc_common.o libwebpenc_animencoder.o
OBJS-$(CONFIG_LIBX264_ENCODER)            += libx264.o
OBJS-$(CONFIG_LIBX265_ENCODER)            += libx265.o
OBJS-$(CONFIG_LIBXAVS_ENCODER)            += libxavs.o
OBJS-$(CONFIG_LIBXVID_ENCODER)            += libxvid.o
OBJS-$(CONFIG_LIBZVBI_TELETEXT_DECODER)   += libzvbi-teletextdec.o

# parsers
OBJS-$(CONFIG_AAC_PARSER)              += aac_parser.o aac_ac3_parser.o \
                                          aacadtsdec.o mpeg4audio.o
OBJS-$(CONFIG_AAC_LATM_PARSER)         += latm_parser.o
OBJS-$(CONFIG_AC3_PARSER)              += ac3_parser.o ac3tab.o \
                                          aac_ac3_parser.o
OBJS-$(CONFIG_ADX_PARSER)              += adx_parser.o adx.o
OBJS-$(CONFIG_BMP_PARSER)              += bmp_parser.o
OBJS-$(CONFIG_CAVSVIDEO_PARSER)        += cavs_parser.o
OBJS-$(CONFIG_COOK_PARSER)             += cook_parser.o
OBJS-$(CONFIG_DCA_PARSER)              += dca_parser.o dca.o
OBJS-$(CONFIG_DIRAC_PARSER)            += dirac_parser.o
OBJS-$(CONFIG_DNXHD_PARSER)            += dnxhd_parser.o
OBJS-$(CONFIG_DPX_PARSER)              += dpx_parser.o
OBJS-$(CONFIG_DVBSUB_PARSER)           += dvbsub_parser.o
OBJS-$(CONFIG_DVD_NAV_PARSER)          += dvd_nav_parser.o
OBJS-$(CONFIG_DVDSUB_PARSER)           += dvdsub_parser.o
OBJS-$(CONFIG_FLAC_PARSER)             += flac_parser.o flacdata.o flac.o \
                                          vorbis_data.o
OBJS-$(CONFIG_GSM_PARSER)              += gsm_parser.o
OBJS-$(CONFIG_H261_PARSER)             += h261_parser.o
OBJS-$(CONFIG_H263_PARSER)             += h263_parser.o
OBJS-$(CONFIG_H264_PARSER)             += h264_parser.o
OBJS-$(CONFIG_HEVC_PARSER)             += hevc_parser.o
OBJS-$(CONFIG_MJPEG_PARSER)            += mjpeg_parser.o
OBJS-$(CONFIG_MLP_PARSER)              += mlp_parser.o mlp.o
OBJS-$(CONFIG_MPEG4VIDEO_PARSER)       += mpeg4video_parser.o h263.o \
                                          mpeg4videodec.o mpeg4video.o \
                                          ituh263dec.o h263dec.o
OBJS-$(CONFIG_PNG_PARSER)              += png_parser.o
OBJS-$(CONFIG_MPEGAUDIO_PARSER)        += mpegaudio_parser.o \
                                          mpegaudiodecheader.o mpegaudiodata.o
OBJS-$(CONFIG_MPEGVIDEO_PARSER)        += mpegvideo_parser.o    \
                                          mpeg12.o mpeg12data.o
OBJS-$(CONFIG_OPUS_PARSER)             += opus_parser.o opus.o vorbis_data.o
OBJS-$(CONFIG_PNG_PARSER)              += png_parser.o
OBJS-$(CONFIG_PNM_PARSER)              += pnm_parser.o pnm.o
OBJS-$(CONFIG_RV30_PARSER)             += rv34_parser.o
OBJS-$(CONFIG_RV40_PARSER)             += rv34_parser.o
OBJS-$(CONFIG_TAK_PARSER)              += tak_parser.o tak.o
OBJS-$(CONFIG_VC1_PARSER)              += vc1_parser.o
OBJS-$(CONFIG_VP3_PARSER)              += vp3_parser.o
OBJS-$(CONFIG_VP8_PARSER)              += vp8_parser.o
OBJS-$(CONFIG_VP9_PARSER)              += vp9_parser.o

# bitstream filters
OBJS-$(CONFIG_AAC_ADTSTOASC_BSF)          += aac_adtstoasc_bsf.o aacadtsdec.o \
                                             mpeg4audio.o
OBJS-$(CONFIG_CHOMP_BSF)                  += chomp_bsf.o
OBJS-$(CONFIG_DUMP_EXTRADATA_BSF)         += dump_extradata_bsf.o
OBJS-$(CONFIG_H264_MP4TOANNEXB_BSF)       += h264_mp4toannexb_bsf.o
OBJS-$(CONFIG_IMX_DUMP_HEADER_BSF)        += imx_dump_header_bsf.o
OBJS-$(CONFIG_MJPEG2JPEG_BSF)             += mjpeg2jpeg_bsf.o
OBJS-$(CONFIG_MJPEGA_DUMP_HEADER_BSF)     += mjpega_dump_header_bsf.o
OBJS-$(CONFIG_MPEG4_UNPACK_BFRAMES_BSF)   += mpeg4_unpack_bframes_bsf.o
OBJS-$(CONFIG_MOV2TEXTSUB_BSF)            += movsub_bsf.o
OBJS-$(CONFIG_MP3_HEADER_DECOMPRESS_BSF)  += mp3_header_decompress_bsf.o \
                                             mpegaudiodata.o
OBJS-$(CONFIG_NOISE_BSF)                  += noise_bsf.o
OBJS-$(CONFIG_REMOVE_EXTRADATA_BSF)       += remove_extradata_bsf.o
OBJS-$(CONFIG_TEXT2MOVSUB_BSF)            += movsub_bsf.o

# thread libraries
OBJS-$(HAVE_LIBC_MSVCRT)               += file_open.o
OBJS-$(HAVE_THREADS)                   += pthread.o pthread_slice.o pthread_frame.o

OBJS-$(CONFIG_FRAME_THREAD_ENCODER)    += frame_thread_encoder.o

# Windows resource file
SLIBOBJS-$(HAVE_GNU_WINDRES)           += avcodecres.o

SKIPHEADERS                            += %_tablegen.h                  \
                                          %_tables.h                    \
                                          aac_tablegen_decl.h           \
                                          fft-internal.h                \
                                          libutvideo.h                  \
                                          old_codec_ids.h               \
                                          tableprint.h                  \
                                          tableprint_vlc.h              \
                                          $(ARCH)/vp56_arith.h          \

SKIPHEADERS-$(CONFIG_D3D11VA)          += d3d11va.h dxva2_internal.h
SKIPHEADERS-$(CONFIG_DXVA2)            += dxva2.h dxva2_internal.h
SKIPHEADERS-$(CONFIG_LIBSCHROEDINGER)  += libschroedinger.h
SKIPHEADERS-$(CONFIG_LIBUTVIDEO)       += libutvideo.h
SKIPHEADERS-$(CONFIG_QSV)              += qsv.h qsv_internal.h
SKIPHEADERS-$(CONFIG_QSVDEC)           += qsvdec.h
SKIPHEADERS-$(CONFIG_QSVENC)           += qsvenc.h
SKIPHEADERS-$(CONFIG_XVMC)             += xvmc.h
SKIPHEADERS-$(CONFIG_VAAPI)            += vaapi_internal.h
SKIPHEADERS-$(CONFIG_VDA)              += vda.h vda_internal.h
SKIPHEADERS-$(CONFIG_VDPAU)            += vdpau.h vdpau_internal.h

TESTPROGS = imgconvert                                                  \
            jpeg2000dwt                                                 \
            mathops                                                    \
            options                                                     \
            avfft                                                       \

TESTPROGS-$(CONFIG_CABAC)                 += cabac
TESTPROGS-$(CONFIG_FFT)                   += fft fft-fixed fft-fixed32
TESTPROGS-$(CONFIG_IDCTDSP)               += dct
TESTPROGS-$(CONFIG_IIRFILTER)             += iirfilter
TESTPROGS-$(HAVE_MMX)                     += motion
TESTPROGS-$(CONFIG_GOLOMB)                += golomb
TESTPROGS-$(CONFIG_RANGECODER)            += rangecoder
TESTPROGS-$(CONFIG_SNOW_ENCODER)          += snowenc

TESTOBJS = dctref.o

TOOLS = fourcc2pixfmt

HOSTPROGS = aac_tablegen                                                \
            aacps_tablegen                                              \
            aacsbr_tablegen                                             \
            cabac_tablegen                                              \
            cbrt_tablegen                                               \
            cos_tablegen                                                \
            dsd_tablegen                                                \
            dv_tablegen                                                 \
            motionpixels_tablegen                                       \
            mpegaudio_tablegen                                          \
            pcm_tablegen                                                \
            qdm2_tablegen                                               \
            sinewin_tablegen                                            \

CLEANFILES = *_tables.c *_tables.h *_tablegen$(HOSTEXESUF)

$(SUBDIR)dct-test$(EXESUF): $(SUBDIR)dctref.o $(SUBDIR)aandcttab.o
$(SUBDIR)dv_tablegen$(HOSTEXESUF): $(SUBDIR)dvdata_host.o

TRIG_TABLES  = cos cos_fixed sin
TRIG_TABLES := $(TRIG_TABLES:%=$(SUBDIR)%_tables.c)

$(TRIG_TABLES): $(SUBDIR)%_tables.c: $(SUBDIR)cos_tablegen$(HOSTEXESUF)
	$(M)./$< $* > $@

ifdef CONFIG_SMALL
$(SUBDIR)%_tablegen$(HOSTEXESUF): HOSTCFLAGS += -DCONFIG_SMALL=1
else
$(SUBDIR)%_tablegen$(HOSTEXESUF): HOSTCFLAGS += -DCONFIG_SMALL=0
endif

GEN_HEADERS = cabac_tables.h cbrt_tables.h aacps_tables.h aacsbr_tables.h aac_tables.h dsd_tables.h dv_tables.h     \
              sinewin_tables.h mpegaudio_tables.h motionpixels_tables.h \
              pcm_tables.h qdm2_tables.h
GEN_HEADERS := $(addprefix $(SUBDIR), $(GEN_HEADERS))

$(GEN_HEADERS): $(SUBDIR)%_tables.h: $(SUBDIR)%_tablegen$(HOSTEXESUF)
	$(M)./$< > $@

ifdef CONFIG_HARDCODED_TABLES
$(SUBDIR)aacdec.o: $(SUBDIR)cbrt_tables.h
$(SUBDIR)aacps.o: $(SUBDIR)aacps_tables.h
$(SUBDIR)aacsbr.o: $(SUBDIR)aacsbr_tables.h
$(SUBDIR)aactab.o: $(SUBDIR)aac_tables.h
$(SUBDIR)cabac.o: $(SUBDIR)cabac_tables.h
$(SUBDIR)dsddec.o: $(SUBDIR)dsd_tables.h
$(SUBDIR)dvenc.o: $(SUBDIR)dv_tables.h
$(SUBDIR)sinewin.o: $(SUBDIR)sinewin_tables.h
$(SUBDIR)mpegaudiodec_fixed.o: $(SUBDIR)mpegaudio_tables.h
$(SUBDIR)mpegaudiodec_float.o: $(SUBDIR)mpegaudio_tables.h
$(SUBDIR)motionpixels.o: $(SUBDIR)motionpixels_tables.h
$(SUBDIR)pcm.o: $(SUBDIR)pcm_tables.h
$(SUBDIR)qdm2.o: $(SUBDIR)qdm2_tables.h
endif<|MERGE_RESOLUTION|>--- conflicted
+++ resolved
@@ -286,11 +286,7 @@
 OBJS-$(CONFIG_HEVC_DECODER)            += hevc.o hevc_mvs.o hevc_ps.o hevc_sei.o \
                                           hevc_cabac.o hevc_refs.o hevcpred.o    \
                                           hevcdsp.o hevc_filter.o hevc_parse.o
-<<<<<<< HEAD
-=======
-OBJS-$(CONFIG_HEVC_NVENC_ENCODER)      += nvenc_hevc.o
 OBJS-$(CONFIG_HEVC_QSV_ENCODER)        += qsvenc_hevc.o hevc_ps_enc.o hevc_parse.o
->>>>>>> 66acb76b
 OBJS-$(CONFIG_HNM4_VIDEO_DECODER)      += hnm4video.o
 OBJS-$(CONFIG_HQ_HQA_DECODER)          += hq_hqa.o hq_hqadata.o hq_hqadsp.o \
                                           canopus.o
