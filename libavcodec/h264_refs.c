/*
 * H.26L/H.264/AVC/JVT/14496-10/... reference picture handling
 * Copyright (c) 2003 Michael Niedermayer <michaelni@gmx.at>
 *
 * This file is part of FFmpeg.
 *
 * FFmpeg is free software; you can redistribute it and/or
 * modify it under the terms of the GNU Lesser General Public
 * License as published by the Free Software Foundation; either
 * version 2.1 of the License, or (at your option) any later version.
 *
 * FFmpeg is distributed in the hope that it will be useful,
 * but WITHOUT ANY WARRANTY; without even the implied warranty of
 * MERCHANTABILITY or FITNESS FOR A PARTICULAR PURPOSE.  See the GNU
 * Lesser General Public License for more details.
 *
 * You should have received a copy of the GNU Lesser General Public
 * License along with FFmpeg; if not, write to the Free Software
 * Foundation, Inc., 51 Franklin Street, Fifth Floor, Boston, MA 02110-1301 USA
 */

/**
 * @file
 * H.264 / AVC / MPEG4 part10  reference picture handling.
 * @author Michael Niedermayer <michaelni@gmx.at>
 */

#include "libavutil/avassert.h"
#include "internal.h"
#include "avcodec.h"
#include "h264.h"
#include "golomb.h"

//#undef NDEBUG
#include <assert.h>

#define COPY_PICTURE(dst, src) \
do {\
    *(dst) = *(src);\
    (dst)->f.extended_data = (dst)->f.data;\
    (dst)->tf.f = &(dst)->f;\
} while (0)


static void pic_as_field(Picture *pic, const int parity){
    int i;
    for (i = 0; i < 4; ++i) {
        if (parity == PICT_BOTTOM_FIELD)
            pic->f.data[i] += pic->f.linesize[i];
        pic->reference      = parity;
        pic->f.linesize[i] *= 2;
    }
    pic->poc= pic->field_poc[parity == PICT_BOTTOM_FIELD];
}

static int split_field_copy(Picture *dest, Picture *src, int parity, int id_add)
{
    int match = !!(src->reference & parity);

    if (match) {
        COPY_PICTURE(dest, src);
        if (parity != PICT_FRAME) {
            pic_as_field(dest, parity);
            dest->pic_id *= 2;
            dest->pic_id += id_add;
        }
    }

    return match;
}

static int build_def_list(Picture *def, Picture **in, int len, int is_long, int sel)
{
    int  i[2] = { 0 };
    int index = 0;

    while (i[0] < len || i[1] < len) {
        while (i[0] < len && !(in[i[0]] && (in[i[0]]->reference & sel)))
            i[0]++;
        while (i[1] < len && !(in[i[1]] && (in[i[1]]->reference & (sel ^ 3))))
            i[1]++;
        if (i[0] < len) {
            in[i[0]]->pic_id = is_long ? i[0] : in[i[0]]->frame_num;
            split_field_copy(&def[index++], in[i[0]++], sel, 1);
        }
        if (i[1] < len) {
            in[i[1]]->pic_id = is_long ? i[1] : in[i[1]]->frame_num;
            split_field_copy(&def[index++], in[i[1]++], sel ^ 3, 0);
        }
    }

    return index;
}

static int add_sorted(Picture **sorted, Picture **src, int len, int limit, int dir)
{
    int i, best_poc;
    int out_i = 0;

    for (;;) {
        best_poc = dir ? INT_MIN : INT_MAX;

        for (i = 0; i < len; i++) {
            const int poc = src[i]->poc;
            if (((poc > limit) ^ dir) && ((poc < best_poc) ^ dir)) {
                best_poc      = poc;
                sorted[out_i] = src[i];
            }
        }
        if (best_poc == (dir ? INT_MIN : INT_MAX))
            break;
        limit = sorted[out_i++]->poc - dir;
    }
    return out_i;
}

int ff_h264_fill_default_ref_list(H264Context *h)
{
    int i, len;

    if (h->slice_type_nos == AV_PICTURE_TYPE_B) {
        Picture *sorted[32];
        int cur_poc, list;
        int lens[2];

        if (FIELD_PICTURE)
            cur_poc = h->cur_pic_ptr->field_poc[h->picture_structure == PICT_BOTTOM_FIELD];
        else
<<<<<<< HEAD
            cur_poc= h->cur_pic_ptr->poc;

        for(list= 0; list<2; list++){
            len= add_sorted(sorted    , h->short_ref, h->short_ref_count, cur_poc, 1^list);
            len+=add_sorted(sorted+len, h->short_ref, h->short_ref_count, cur_poc, 0^list);
            av_assert0(len<=32);
            len= build_def_list(h->default_ref_list[list]    , sorted     , len, 0, h->picture_structure);
            len+=build_def_list(h->default_ref_list[list]+len, h->long_ref, 16 , 1, h->picture_structure);
            av_assert0(len<=32);

            if(len < h->ref_count[list])
                memset(&h->default_ref_list[list][len], 0, sizeof(Picture)*(h->ref_count[list] - len));
            lens[list]= len;
=======
            cur_poc = h->cur_pic_ptr->poc;

        for (list = 0; list < 2; list++) {
            len  = add_sorted(sorted,       h->short_ref, h->short_ref_count, cur_poc, 1 ^ list);
            len += add_sorted(sorted + len, h->short_ref, h->short_ref_count, cur_poc, 0 ^ list);
            assert(len <= 32);
            len  = build_def_list(h->default_ref_list[list],       sorted,      len, 0, h->picture_structure);
            len += build_def_list(h->default_ref_list[list] + len, h->long_ref, 16,  1, h->picture_structure);
            assert(len <= 32);

            if (len < h->ref_count[list])
                memset(&h->default_ref_list[list][len], 0, sizeof(Picture) * (h->ref_count[list] - len));
            lens[list] = len;
>>>>>>> c2597c5a
        }

        if (lens[0] == lens[1] && lens[1] > 1) {
            for (i = 0; h->default_ref_list[0][i].f.data[0] == h->default_ref_list[1][i].f.data[0] && i < lens[0]; i++);
            if (i == lens[0]) {
                Picture tmp;
                COPY_PICTURE(&tmp, &h->default_ref_list[1][0]);
                COPY_PICTURE(&h->default_ref_list[1][0], &h->default_ref_list[1][1]);
                COPY_PICTURE(&h->default_ref_list[1][1], &tmp);
            }
        }
<<<<<<< HEAD
    }else{
        len = build_def_list(h->default_ref_list[0]    , h->short_ref, h->short_ref_count, 0, h->picture_structure);
        len+= build_def_list(h->default_ref_list[0]+len, h-> long_ref, 16                , 1, h->picture_structure);
        av_assert0(len<=32);
        if(len < h->ref_count[0])
            memset(&h->default_ref_list[0][len], 0, sizeof(Picture)*(h->ref_count[0] - len));
=======
    } else {
        len  = build_def_list(h->default_ref_list[0],       h->short_ref, h->short_ref_count, 0, h->picture_structure);
        len += build_def_list(h->default_ref_list[0] + len, h-> long_ref, 16,                 1, h->picture_structure);
        assert(len <= 32);
        if (len < h->ref_count[0])
            memset(&h->default_ref_list[0][len], 0, sizeof(Picture) * (h->ref_count[0] - len));
>>>>>>> c2597c5a
    }
#ifdef TRACE
    for (i = 0; i < h->ref_count[0]; i++) {
        tprintf(h->avctx, "List0: %s fn:%d 0x%p\n",
                (h->default_ref_list[0][i].long_ref ? "LT" : "ST"),
                h->default_ref_list[0][i].pic_id,
                h->default_ref_list[0][i].f.data[0]);
    }
    if (h->slice_type_nos == AV_PICTURE_TYPE_B) {
        for (i = 0; i < h->ref_count[1]; i++) {
            tprintf(h->avctx, "List1: %s fn:%d 0x%p\n",
                    (h->default_ref_list[1][i].long_ref ? "LT" : "ST"),
                    h->default_ref_list[1][i].pic_id,
                    h->default_ref_list[1][i].f.data[0]);
        }
    }
#endif
    return 0;
}

static void print_short_term(H264Context *h);
static void print_long_term(H264Context *h);

/**
 * Extract structure information about the picture described by pic_num in
 * the current decoding context (frame or field). Note that pic_num is
 * picture number without wrapping (so, 0<=pic_num<max_pic_num).
 * @param pic_num picture number for which to extract structure information
 * @param structure one of PICT_XXX describing structure of picture
 *                      with pic_num
 * @return frame number (short term) or long term index of picture
 *         described by pic_num
 */
static int pic_num_extract(H264Context *h, int pic_num, int *structure)
{
    *structure = h->picture_structure;
    if (FIELD_PICTURE) {
        if (!(pic_num & 1))
            /* opposite field */
            *structure ^= PICT_FRAME;
        pic_num >>= 1;
    }

    return pic_num;
}

int ff_h264_decode_ref_pic_list_reordering(H264Context *h)
{
    int list, index, pic_structure, i;

    print_short_term(h);
    print_long_term(h);

    for (list = 0; list < h->list_count; list++) {
        for (i = 0; i < h->ref_count[list]; i++)
            COPY_PICTURE(&h->ref_list[list][i], &h->default_ref_list[list][i]);

        if (get_bits1(&h->gb)) {
            int pred = h->curr_pic_num;

            for (index = 0; ; index++) {
                unsigned int reordering_of_pic_nums_idc = get_ue_golomb_31(&h->gb);
                unsigned int pic_id;
                int i;
                Picture *ref = NULL;

                if (reordering_of_pic_nums_idc == 3)
                    break;

                if (index >= h->ref_count[list]) {
                    av_log(h->avctx, AV_LOG_ERROR, "reference count overflow\n");
                    return -1;
                }

                if (reordering_of_pic_nums_idc < 3) {
                    if (reordering_of_pic_nums_idc < 2) {
                        const unsigned int abs_diff_pic_num = get_ue_golomb(&h->gb) + 1;
                        int frame_num;

                        if (abs_diff_pic_num > h->max_pic_num) {
                            av_log(h->avctx, AV_LOG_ERROR, "abs_diff_pic_num overflow\n");
                            return -1;
                        }

                        if (reordering_of_pic_nums_idc == 0)
                            pred -= abs_diff_pic_num;
                        else
                            pred += abs_diff_pic_num;
                        pred &= h->max_pic_num - 1;

                        frame_num = pic_num_extract(h, pred, &pic_structure);

                        for (i = h->short_ref_count - 1; i >= 0; i--) {
                            ref = h->short_ref[i];
                            assert(ref->reference);
                            assert(!ref->long_ref);
                            if (ref->frame_num == frame_num &&
                                (ref->reference & pic_structure))
                                break;
                        }
                        if (i >= 0)
                            ref->pic_id = pred;
                    } else {
                        int long_idx;
                        pic_id = get_ue_golomb(&h->gb); //long_term_pic_idx

                        long_idx = pic_num_extract(h, pic_id, &pic_structure);

                        if (long_idx > 31) {
                            av_log(h->avctx, AV_LOG_ERROR, "long_term_pic_idx overflow\n");
                            return -1;
                        }
                        ref = h->long_ref[long_idx];
                        assert(!(ref && !ref->reference));
                        if (ref && (ref->reference & pic_structure)) {
                            ref->pic_id = pic_id;
                            assert(ref->long_ref);
                            i = 0;
                        } else {
                            i = -1;
                        }
                    }

                    if (i < 0) {
                        av_log(h->avctx, AV_LOG_ERROR, "reference picture missing during reorder\n");
                        memset(&h->ref_list[list][index], 0, sizeof(Picture)); //FIXME
                    } else {
                        for (i = index; i + 1 < h->ref_count[list]; i++) {
                            if (ref->long_ref == h->ref_list[list][i].long_ref &&
                                ref->pic_id   == h->ref_list[list][i].pic_id)
                                break;
                        }
                        for (; i > index; i--) {
                            COPY_PICTURE(&h->ref_list[list][i], &h->ref_list[list][i - 1]);
                        }
                        COPY_PICTURE(&h->ref_list[list][index], ref);
                        if (FIELD_PICTURE) {
                            pic_as_field(&h->ref_list[list][index], pic_structure);
                        }
                    }
                } else {
                    av_log(h->avctx, AV_LOG_ERROR, "illegal reordering_of_pic_nums_idc\n");
                    return -1;
                }
            }
        }
    }
<<<<<<< HEAD
    for(list=0; list<h->list_count; list++){
        for(index= 0; index < h->ref_count[list]; index++){
            if (   !h->ref_list[list][index].f.data[0]
                || (!FIELD_PICTURE && (h->ref_list[list][index].reference&3) != 3)) {
                int i;
                av_log(h->avctx, AV_LOG_ERROR, "Missing reference picture, default is %d\n", h->default_ref_list[list][0].poc);
                for (i=0; i<FF_ARRAY_ELEMS(h->last_pocs); i++)
                    h->last_pocs[i] = INT_MIN;
                if (h->default_ref_list[list][0].f.data[0]
                    && !(!FIELD_PICTURE && (h->default_ref_list[list][index].reference&3) != 3))
=======
    for (list = 0; list < h->list_count; list++) {
        for (index = 0; index < h->ref_count[list]; index++) {
            if (!h->ref_list[list][index].f.data[0]) {
                av_log(h->avctx, AV_LOG_ERROR, "Missing reference picture\n");
                if (h->default_ref_list[list][0].f.data[0])
>>>>>>> c2597c5a
                    COPY_PICTURE(&h->ref_list[list][index], &h->default_ref_list[list][0]);
                else
                    return -1;
            }
        }
    }

    return 0;
}

void ff_h264_fill_mbaff_ref_list(H264Context *h)
{
    int list, i, j;
<<<<<<< HEAD
    for(list=0; list<h->list_count; list++){
        for(i=0; i<h->ref_count[list]; i++){
=======
    for (list = 0; list < 2; list++) { //FIXME try list_count
        for (i = 0; i < h->ref_count[list]; i++) {
>>>>>>> c2597c5a
            Picture *frame = &h->ref_list[list][i];
            Picture *field = &h->ref_list[list][16 + 2 * i];
            COPY_PICTURE(field, frame);
            for (j = 0; j < 3; j++)
                field[0].f.linesize[j] <<= 1;
            field[0].reference = PICT_TOP_FIELD;
            field[0].poc       = field[0].field_poc[0];
            COPY_PICTURE(field + 1, field);
            for (j = 0; j < 3; j++)
                field[1].f.data[j] += frame->f.linesize[j];
            field[1].reference = PICT_BOTTOM_FIELD;
            field[1].poc       = field[1].field_poc[1];

            h->luma_weight[16 + 2 * i][list][0] = h->luma_weight[16 + 2 * i + 1][list][0] = h->luma_weight[i][list][0];
            h->luma_weight[16 + 2 * i][list][1] = h->luma_weight[16 + 2 * i + 1][list][1] = h->luma_weight[i][list][1];
            for (j = 0; j < 2; j++) {
                h->chroma_weight[16 + 2 * i][list][j][0] = h->chroma_weight[16 + 2 * i + 1][list][j][0] = h->chroma_weight[i][list][j][0];
                h->chroma_weight[16 + 2 * i][list][j][1] = h->chroma_weight[16 + 2 * i + 1][list][j][1] = h->chroma_weight[i][list][j][1];
            }
        }
    }
}

/**
 * Mark a picture as no longer needed for reference. The refmask
 * argument allows unreferencing of individual fields or the whole frame.
 * If the picture becomes entirely unreferenced, but is being held for
 * display purposes, it is marked as such.
 * @param refmask mask of fields to unreference; the mask is bitwise
 *                anded with the reference marking of pic
 * @return non-zero if pic becomes entirely unreferenced (except possibly
 *         for display purposes) zero if one of the fields remains in
 *         reference
 */
static inline int unreference_pic(H264Context *h, Picture *pic, int refmask)
{
    int i;
    if (pic->reference &= refmask) {
        return 0;
    } else {
        for(i = 0; h->delayed_pic[i]; i++)
            if(pic == h->delayed_pic[i]){
                pic->reference = DELAYED_PIC_REF;
                break;
            }
        return 1;
    }
}

/**
 * Find a Picture in the short term reference list by frame number.
 * @param frame_num frame number to search for
 * @param idx the index into h->short_ref where returned picture is found
 *            undefined if no picture found.
 * @return pointer to the found picture, or NULL if no pic with the provided
 *                 frame number is found
 */
static Picture *find_short(H264Context *h, int frame_num, int *idx)
{
    int i;

    for (i = 0; i < h->short_ref_count; i++) {
        Picture *pic = h->short_ref[i];
        if (h->avctx->debug & FF_DEBUG_MMCO)
            av_log(h->avctx, AV_LOG_DEBUG, "%d %d %p\n", i, pic->frame_num, pic);
        if (pic->frame_num == frame_num) {
            *idx = i;
            return pic;
        }
    }
    return NULL;
}

/**
 * Remove a picture from the short term reference list by its index in
 * that list.  This does no checking on the provided index; it is assumed
 * to be valid. Other list entries are shifted down.
 * @param i index into h->short_ref of picture to remove.
 */
static void remove_short_at_index(H264Context *h, int i)
{
    assert(i >= 0 && i < h->short_ref_count);
    h->short_ref[i] = NULL;
    if (--h->short_ref_count)
        memmove(&h->short_ref[i], &h->short_ref[i + 1],
                (h->short_ref_count - i) * sizeof(Picture*));
}

/**
 *
 * @return the removed picture or NULL if an error occurs
 */
static Picture *remove_short(H264Context *h, int frame_num, int ref_mask)
{
    Picture *pic;
    int i;

    if (h->avctx->debug & FF_DEBUG_MMCO)
        av_log(h->avctx, AV_LOG_DEBUG, "remove short %d count %d\n", frame_num, h->short_ref_count);

    pic = find_short(h, frame_num, &i);
    if (pic) {
        if (unreference_pic(h, pic, ref_mask))
            remove_short_at_index(h, i);
    }

    return pic;
}

/**
 * Remove a picture from the long term reference list by its index in
 * that list.
 * @return the removed picture or NULL if an error occurs
 */
static Picture *remove_long(H264Context *h, int i, int ref_mask)
{
    Picture *pic;

    pic = h->long_ref[i];
    if (pic) {
        if (unreference_pic(h, pic, ref_mask)) {
            assert(h->long_ref[i]->long_ref == 1);
            h->long_ref[i]->long_ref = 0;
            h->long_ref[i]           = NULL;
            h->long_ref_count--;
        }
    }

    return pic;
}

void ff_h264_remove_all_refs(H264Context *h)
{
    int i;

    for (i = 0; i < 16; i++) {
        remove_long(h, i, 0);
    }
    assert(h->long_ref_count == 0);

    for (i = 0; i < h->short_ref_count; i++) {
        unreference_pic(h, h->short_ref[i], 0);
        h->short_ref[i] = NULL;
    }
<<<<<<< HEAD
    h->short_ref_count=0;

    memset(h->default_ref_list, 0, sizeof(h->default_ref_list));
    memset(h->ref_list, 0, sizeof(h->ref_list));
=======
    h->short_ref_count = 0;
>>>>>>> c2597c5a
}

/**
 * print short term list
 */
static void print_short_term(H264Context *h)
{
    uint32_t i;
    if (h->avctx->debug & FF_DEBUG_MMCO) {
        av_log(h->avctx, AV_LOG_DEBUG, "short term list:\n");
        for (i = 0; i < h->short_ref_count; i++) {
            Picture *pic = h->short_ref[i];
            av_log(h->avctx, AV_LOG_DEBUG, "%d fn:%d poc:%d %p\n",
                   i, pic->frame_num, pic->poc, pic->f.data[0]);
        }
    }
}

/**
 * print long term list
 */
static void print_long_term(H264Context *h)
{
    uint32_t i;
    if (h->avctx->debug & FF_DEBUG_MMCO) {
        av_log(h->avctx, AV_LOG_DEBUG, "long term list:\n");
        for (i = 0; i < 16; i++) {
            Picture *pic = h->long_ref[i];
            if (pic) {
                av_log(h->avctx, AV_LOG_DEBUG, "%d fn:%d poc:%d %p\n",
                       i, pic->frame_num, pic->poc, pic->f.data[0]);
            }
        }
    }
}

static int check_opcodes(MMCO *mmco1, MMCO *mmco2, int n_mmcos)
{
    int i;

    for (i = 0; i < n_mmcos; i++) {
        if (mmco1[i].opcode != mmco2[i].opcode) {
            av_log(NULL, AV_LOG_ERROR, "MMCO opcode [%d, %d] at %d mismatches between slices\n",
                   mmco1[i].opcode, mmco2[i].opcode, i);
            return -1;
        }
    }

    return 0;
}

int ff_generate_sliding_window_mmcos(H264Context *h, int first_slice)
{
    MMCO mmco_temp[MAX_MMCO_COUNT], *mmco = first_slice ? h->mmco : mmco_temp;
    int mmco_index = 0, i;

    if (h->short_ref_count &&
        h->long_ref_count + h->short_ref_count >= h->sps.ref_frame_count &&
        !(FIELD_PICTURE && !h->first_field && h->cur_pic_ptr->reference)) {
        mmco[0].opcode        = MMCO_SHORT2UNUSED;
        mmco[0].short_pic_num = h->short_ref[h->short_ref_count - 1]->frame_num;
        mmco_index            = 1;
        if (FIELD_PICTURE) {
            mmco[0].short_pic_num *= 2;
            mmco[1].opcode         = MMCO_SHORT2UNUSED;
            mmco[1].short_pic_num  = mmco[0].short_pic_num + 1;
            mmco_index             = 2;
        }
    }

    if (first_slice) {
        h->mmco_index = mmco_index;
    } else if (!first_slice && mmco_index >= 0 &&
               (mmco_index != h->mmco_index ||
                (i = check_opcodes(h->mmco, mmco_temp, mmco_index)))) {
        av_log(h->avctx, AV_LOG_ERROR,
               "Inconsistent MMCO state between slices [%d, %d]\n",
               mmco_index, h->mmco_index);
        return AVERROR_INVALIDDATA;
    }
    return 0;
}

int ff_h264_execute_ref_pic_marking(H264Context *h, MMCO *mmco, int mmco_count)
{
    int i, av_uninit(j);
    int current_ref_assigned = 0, err = 0;
    Picture *av_uninit(pic);

    if ((h->avctx->debug & FF_DEBUG_MMCO) && mmco_count == 0)
        av_log(h->avctx, AV_LOG_DEBUG, "no mmco here\n");

    for (i = 0; i < mmco_count; i++) {
        int av_uninit(structure), av_uninit(frame_num);
        if (h->avctx->debug & FF_DEBUG_MMCO)
            av_log(h->avctx, AV_LOG_DEBUG, "mmco:%d %d %d\n", h->mmco[i].opcode,
                   h->mmco[i].short_pic_num, h->mmco[i].long_arg);

        if (mmco[i].opcode == MMCO_SHORT2UNUSED ||
            mmco[i].opcode == MMCO_SHORT2LONG) {
            frame_num = pic_num_extract(h, mmco[i].short_pic_num, &structure);
            pic       = find_short(h, frame_num, &j);
            if (!pic) {
                if (mmco[i].opcode != MMCO_SHORT2LONG ||
                    !h->long_ref[mmco[i].long_arg]    ||
                    h->long_ref[mmco[i].long_arg]->frame_num != frame_num) {
                    av_log(h->avctx, AV_LOG_ERROR, "mmco: unref short failure\n");
                    err = AVERROR_INVALIDDATA;
                }
                continue;
            }
        }

        switch (mmco[i].opcode) {
        case MMCO_SHORT2UNUSED:
            if (h->avctx->debug & FF_DEBUG_MMCO)
                av_log(h->avctx, AV_LOG_DEBUG, "mmco: unref short %d count %d\n",
                       h->mmco[i].short_pic_num, h->short_ref_count);
            remove_short(h, frame_num, structure ^ PICT_FRAME);
            break;
        case MMCO_SHORT2LONG:
                if (h->long_ref[mmco[i].long_arg] != pic)
                    remove_long(h, mmco[i].long_arg, 0);

                remove_short_at_index(h, j);
                h->long_ref[ mmco[i].long_arg ] = pic;
                if (h->long_ref[mmco[i].long_arg]) {
                    h->long_ref[mmco[i].long_arg]->long_ref = 1;
                    h->long_ref_count++;
                }
            break;
        case MMCO_LONG2UNUSED:
            j   = pic_num_extract(h, mmco[i].long_arg, &structure);
            pic = h->long_ref[j];
            if (pic) {
                remove_long(h, j, structure ^ PICT_FRAME);
            } else if (h->avctx->debug & FF_DEBUG_MMCO)
                av_log(h->avctx, AV_LOG_DEBUG, "mmco: unref long failure\n");
            break;
        case MMCO_LONG:
                    // Comment below left from previous code as it is an interresting note.
                    /* First field in pair is in short term list or
                     * at a different long term index.
                     * This is not allowed; see 7.4.3.3, notes 2 and 3.
                     * Report the problem and keep the pair where it is,
                     * and mark this field valid.
                     */

            if (h->long_ref[mmco[i].long_arg] != h->cur_pic_ptr) {
                remove_long(h, mmco[i].long_arg, 0);

                h->long_ref[mmco[i].long_arg]           = h->cur_pic_ptr;
                h->long_ref[mmco[i].long_arg]->long_ref = 1;
                h->long_ref_count++;
            }

            h->cur_pic_ptr->reference |= h->picture_structure;
            current_ref_assigned = 1;
            break;
        case MMCO_SET_MAX_LONG:
            assert(mmco[i].long_arg <= 16);
            // just remove the long term which index is greater than new max
            for (j = mmco[i].long_arg; j < 16; j++) {
                remove_long(h, j, 0);
            }
            break;
        case MMCO_RESET:
            while (h->short_ref_count) {
                remove_short(h, h->short_ref[0]->frame_num, 0);
            }
            for (j = 0; j < 16; j++) {
                remove_long(h, j, 0);
            }
            h->frame_num  = h->cur_pic_ptr->frame_num = 0;
            h->mmco_reset = 1;
<<<<<<< HEAD
            h->cur_pic_ptr->mmco_reset=1;
            for (j = 0; j < MAX_DELAYED_PIC_COUNT; j++)
                h->last_pocs[j] = INT_MIN;
=======
            h->cur_pic_ptr->mmco_reset = 1;
>>>>>>> c2597c5a
            break;
        default: assert(0);
        }
    }

    if (!current_ref_assigned) {
        /* Second field of complementary field pair; the first field of
         * which is already referenced. If short referenced, it
         * should be first entry in short_ref. If not, it must exist
         * in long_ref; trying to put it on the short list here is an
         * error in the encoded bit stream (ref: 7.4.3.3, NOTE 2 and 3).
         */
        if (h->short_ref_count && h->short_ref[0] == h->cur_pic_ptr) {
            /* Just mark the second field valid */
            h->cur_pic_ptr->reference = PICT_FRAME;
        } else if (h->cur_pic_ptr->long_ref) {
            av_log(h->avctx, AV_LOG_ERROR, "illegal short term reference "
                                           "assignment for second field "
                                           "in complementary field pair "
                                           "(first field is long term)\n");
            err = AVERROR_INVALIDDATA;
        } else {
            pic = remove_short(h, h->cur_pic_ptr->frame_num, 0);
            if (pic) {
                av_log(h->avctx, AV_LOG_ERROR, "illegal short term buffer state detected\n");
                err = AVERROR_INVALIDDATA;
            }

            if (h->short_ref_count)
                memmove(&h->short_ref[1], &h->short_ref[0],
                        h->short_ref_count * sizeof(Picture*));

            h->short_ref[0] = h->cur_pic_ptr;
            h->short_ref_count++;
            h->cur_pic_ptr->reference |= h->picture_structure;
        }
    }

<<<<<<< HEAD
    if (h->long_ref_count + h->short_ref_count > FFMAX(h->sps.ref_frame_count, 1)){
=======
    if (h->long_ref_count + h->short_ref_count -
        (h->short_ref[0] == h->cur_pic_ptr) > h->sps.ref_frame_count) {
>>>>>>> c2597c5a

        /* We have too many reference frames, probably due to corrupted
         * stream. Need to discard one frame. Prevents overrun of the
         * short_ref and long_ref buffers.
         */
        av_log(h->avctx, AV_LOG_ERROR,
               "number of reference frames (%d+%d) exceeds max (%d; probably "
               "corrupt input), discarding one\n",
               h->long_ref_count, h->short_ref_count, h->sps.ref_frame_count);
        err = AVERROR_INVALIDDATA;

        if (h->long_ref_count && !h->short_ref_count) {
            for (i = 0; i < 16; ++i)
                if (h->long_ref[i])
                    break;

            assert(i < 16);
            remove_long(h, i, 0);
        } else {
            pic = h->short_ref[h->short_ref_count - 1];
            remove_short(h, pic->frame_num, 0);
        }
    }

    print_short_term(h);
    print_long_term(h);

    if(err >= 0 && h->long_ref_count==0 && h->short_ref_count<=2 && h->pps.ref_count[0]<=1 + (h->picture_structure != PICT_FRAME) && h->cur_pic_ptr->f.pict_type == AV_PICTURE_TYPE_I){
        h->cur_pic_ptr->sync |= 1;
        if(!h->avctx->has_b_frames)
            h->sync = 2;
    }

    return (h->avctx->err_recognition & AV_EF_EXPLODE) ? err : 0;
}

int ff_h264_decode_ref_pic_marking(H264Context *h, GetBitContext *gb,
                                   int first_slice)
{
    int i, ret;
    MMCO mmco_temp[MAX_MMCO_COUNT], *mmco = first_slice ? h->mmco : mmco_temp;
    int mmco_index = 0;

    if (h->nal_unit_type == NAL_IDR_SLICE) { // FIXME fields
        skip_bits1(gb); // broken_link
        if (get_bits1(gb)) {
            mmco[0].opcode   = MMCO_LONG;
            mmco[0].long_arg = 0;
            mmco_index       = 1;
        }
    } else {
        if (get_bits1(gb)) { // adaptive_ref_pic_marking_mode_flag
            for (i = 0; i < MAX_MMCO_COUNT; i++) {
                MMCOOpcode opcode = get_ue_golomb_31(gb);

                mmco[i].opcode = opcode;
                if (opcode == MMCO_SHORT2UNUSED || opcode == MMCO_SHORT2LONG) {
                    mmco[i].short_pic_num =
                        (h->curr_pic_num - get_ue_golomb(gb) - 1) &
                            (h->max_pic_num - 1);
#if 0
                    if (mmco[i].short_pic_num >= h->short_ref_count ||
                        h->short_ref[ mmco[i].short_pic_num ] == NULL){
                        av_log(s->avctx, AV_LOG_ERROR,
                               "illegal short ref in memory management control "
                               "operation %d\n", mmco);
                        return -1;
                    }
#endif
                }
                if (opcode == MMCO_SHORT2LONG || opcode == MMCO_LONG2UNUSED ||
                    opcode == MMCO_LONG || opcode == MMCO_SET_MAX_LONG) {
                    unsigned int long_arg = get_ue_golomb_31(gb);
                    if (long_arg >= 32 ||
                        (long_arg >= 16 && !(opcode == MMCO_SET_MAX_LONG &&
                                             long_arg == 16) &&
                         !(opcode == MMCO_LONG2UNUSED && FIELD_PICTURE))) {
                        av_log(h->avctx, AV_LOG_ERROR,
                               "illegal long ref in memory management control "
                               "operation %d\n", opcode);
                        return -1;
                    }
                    mmco[i].long_arg = long_arg;
                }

                if (opcode > (unsigned) MMCO_LONG) {
                    av_log(h->avctx, AV_LOG_ERROR,
                           "illegal memory management control operation %d\n",
                           opcode);
                    return -1;
                }
                if (opcode == MMCO_END)
                    break;
            }
            mmco_index = i;
        } else {
            if (first_slice) {
                ret = ff_generate_sliding_window_mmcos(h, first_slice);
                if (ret < 0 && h->avctx->err_recognition & AV_EF_EXPLODE)
                    return ret;
            }
            mmco_index = -1;
        }
    }

    if (first_slice && mmco_index != -1) {
        h->mmco_index = mmco_index;
    } else if (!first_slice && mmco_index >= 0 &&
               (mmco_index != h->mmco_index ||
                (i = check_opcodes(h->mmco, mmco_temp, mmco_index)))) {
        av_log(h->avctx, AV_LOG_ERROR,
               "Inconsistent MMCO state between slices [%d, %d]\n",
               mmco_index, h->mmco_index);
        return AVERROR_INVALIDDATA;
    }

    return 0;
}<|MERGE_RESOLUTION|>--- conflicted
+++ resolved
@@ -126,35 +126,19 @@
         if (FIELD_PICTURE)
             cur_poc = h->cur_pic_ptr->field_poc[h->picture_structure == PICT_BOTTOM_FIELD];
         else
-<<<<<<< HEAD
-            cur_poc= h->cur_pic_ptr->poc;
-
-        for(list= 0; list<2; list++){
-            len= add_sorted(sorted    , h->short_ref, h->short_ref_count, cur_poc, 1^list);
-            len+=add_sorted(sorted+len, h->short_ref, h->short_ref_count, cur_poc, 0^list);
-            av_assert0(len<=32);
-            len= build_def_list(h->default_ref_list[list]    , sorted     , len, 0, h->picture_structure);
-            len+=build_def_list(h->default_ref_list[list]+len, h->long_ref, 16 , 1, h->picture_structure);
-            av_assert0(len<=32);
-
-            if(len < h->ref_count[list])
-                memset(&h->default_ref_list[list][len], 0, sizeof(Picture)*(h->ref_count[list] - len));
-            lens[list]= len;
-=======
             cur_poc = h->cur_pic_ptr->poc;
 
         for (list = 0; list < 2; list++) {
             len  = add_sorted(sorted,       h->short_ref, h->short_ref_count, cur_poc, 1 ^ list);
             len += add_sorted(sorted + len, h->short_ref, h->short_ref_count, cur_poc, 0 ^ list);
-            assert(len <= 32);
+            av_assert0(len <= 32);
             len  = build_def_list(h->default_ref_list[list],       sorted,      len, 0, h->picture_structure);
             len += build_def_list(h->default_ref_list[list] + len, h->long_ref, 16,  1, h->picture_structure);
-            assert(len <= 32);
+            av_assert0(len <= 32);
 
             if (len < h->ref_count[list])
                 memset(&h->default_ref_list[list][len], 0, sizeof(Picture) * (h->ref_count[list] - len));
             lens[list] = len;
->>>>>>> c2597c5a
         }
 
         if (lens[0] == lens[1] && lens[1] > 1) {
@@ -166,21 +150,12 @@
                 COPY_PICTURE(&h->default_ref_list[1][1], &tmp);
             }
         }
-<<<<<<< HEAD
-    }else{
-        len = build_def_list(h->default_ref_list[0]    , h->short_ref, h->short_ref_count, 0, h->picture_structure);
-        len+= build_def_list(h->default_ref_list[0]+len, h-> long_ref, 16                , 1, h->picture_structure);
-        av_assert0(len<=32);
-        if(len < h->ref_count[0])
-            memset(&h->default_ref_list[0][len], 0, sizeof(Picture)*(h->ref_count[0] - len));
-=======
     } else {
         len  = build_def_list(h->default_ref_list[0],       h->short_ref, h->short_ref_count, 0, h->picture_structure);
         len += build_def_list(h->default_ref_list[0] + len, h-> long_ref, 16,                 1, h->picture_structure);
-        assert(len <= 32);
+        av_assert0(len <= 32);
         if (len < h->ref_count[0])
             memset(&h->default_ref_list[0][len], 0, sizeof(Picture) * (h->ref_count[0] - len));
->>>>>>> c2597c5a
     }
 #ifdef TRACE
     for (i = 0; i < h->ref_count[0]; i++) {
@@ -328,24 +303,16 @@
             }
         }
     }
-<<<<<<< HEAD
-    for(list=0; list<h->list_count; list++){
-        for(index= 0; index < h->ref_count[list]; index++){
+    for (list = 0; list < h->list_count; list++) {
+        for (index = 0; index < h->ref_count[list]; index++) {
             if (   !h->ref_list[list][index].f.data[0]
                 || (!FIELD_PICTURE && (h->ref_list[list][index].reference&3) != 3)) {
                 int i;
                 av_log(h->avctx, AV_LOG_ERROR, "Missing reference picture, default is %d\n", h->default_ref_list[list][0].poc);
-                for (i=0; i<FF_ARRAY_ELEMS(h->last_pocs); i++)
+                for (i = 0; i < FF_ARRAY_ELEMS(h->last_pocs); i++)
                     h->last_pocs[i] = INT_MIN;
                 if (h->default_ref_list[list][0].f.data[0]
                     && !(!FIELD_PICTURE && (h->default_ref_list[list][index].reference&3) != 3))
-=======
-    for (list = 0; list < h->list_count; list++) {
-        for (index = 0; index < h->ref_count[list]; index++) {
-            if (!h->ref_list[list][index].f.data[0]) {
-                av_log(h->avctx, AV_LOG_ERROR, "Missing reference picture\n");
-                if (h->default_ref_list[list][0].f.data[0])
->>>>>>> c2597c5a
                     COPY_PICTURE(&h->ref_list[list][index], &h->default_ref_list[list][0]);
                 else
                     return -1;
@@ -359,13 +326,8 @@
 void ff_h264_fill_mbaff_ref_list(H264Context *h)
 {
     int list, i, j;
-<<<<<<< HEAD
-    for(list=0; list<h->list_count; list++){
-        for(i=0; i<h->ref_count[list]; i++){
-=======
-    for (list = 0; list < 2; list++) { //FIXME try list_count
+    for (list = 0; list < h->list_count; list++) {
         for (i = 0; i < h->ref_count[list]; i++) {
->>>>>>> c2597c5a
             Picture *frame = &h->ref_list[list][i];
             Picture *field = &h->ref_list[list][16 + 2 * i];
             COPY_PICTURE(field, frame);
@@ -510,14 +472,10 @@
         unreference_pic(h, h->short_ref[i], 0);
         h->short_ref[i] = NULL;
     }
-<<<<<<< HEAD
-    h->short_ref_count=0;
+    h->short_ref_count = 0;
 
     memset(h->default_ref_list, 0, sizeof(h->default_ref_list));
     memset(h->ref_list, 0, sizeof(h->ref_list));
-=======
-    h->short_ref_count = 0;
->>>>>>> c2597c5a
 }
 
 /**
@@ -693,13 +651,9 @@
             }
             h->frame_num  = h->cur_pic_ptr->frame_num = 0;
             h->mmco_reset = 1;
-<<<<<<< HEAD
-            h->cur_pic_ptr->mmco_reset=1;
+            h->cur_pic_ptr->mmco_reset = 1;
             for (j = 0; j < MAX_DELAYED_PIC_COUNT; j++)
                 h->last_pocs[j] = INT_MIN;
-=======
-            h->cur_pic_ptr->mmco_reset = 1;
->>>>>>> c2597c5a
             break;
         default: assert(0);
         }
@@ -738,12 +692,7 @@
         }
     }
 
-<<<<<<< HEAD
-    if (h->long_ref_count + h->short_ref_count > FFMAX(h->sps.ref_frame_count, 1)){
-=======
-    if (h->long_ref_count + h->short_ref_count -
-        (h->short_ref[0] == h->cur_pic_ptr) > h->sps.ref_frame_count) {
->>>>>>> c2597c5a
+    if (h->long_ref_count + h->short_ref_count > FFMAX(h->sps.ref_frame_count, 1)) {
 
         /* We have too many reference frames, probably due to corrupted
          * stream. Need to discard one frame. Prevents overrun of the
