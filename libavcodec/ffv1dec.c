--- conflicted
+++ resolved
@@ -330,7 +330,15 @@
     }
     f->cur->sample_aspect_ratio.num = get_symbol(c, state, 0);
     f->cur->sample_aspect_ratio.den = get_symbol(c, state, 0);
-<<<<<<< HEAD
+
+    if (av_image_check_sar(f->width, f->height,
+                           f->cur->sample_aspect_ratio) < 0) {
+        av_log(f->avctx, AV_LOG_WARNING, "ignoring invalid SAR: %u/%u\n",
+               f->cur->sample_aspect_ratio.num,
+               f->cur->sample_aspect_ratio.den);
+        f->cur->sample_aspect_ratio = (AVRational){ 0, 1 };
+    }
+
     if (fs->version > 3) {
         fs->slice_reset_contexts = get_rac(c, state);
         fs->slice_coding_mode = get_symbol(c, state, 0);
@@ -343,17 +351,7 @@
             }
         }
     }
-=======
-
-    if (av_image_check_sar(f->width, f->height,
-                           f->cur->sample_aspect_ratio) < 0) {
-        av_log(f->avctx, AV_LOG_WARNING, "ignoring invalid SAR: %u/%u\n",
-               f->cur->sample_aspect_ratio.num,
-               f->cur->sample_aspect_ratio.den);
-        f->cur->sample_aspect_ratio = (AVRational){ 0, 1 };
-    }
-
->>>>>>> 9e500efd
+
     return 0;
 }
 
