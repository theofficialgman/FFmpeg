--- conflicted
+++ resolved
@@ -391,7 +391,6 @@
  */
 AVCPBProperties *ff_add_cpb_side_data(AVCodecContext *avctx);
 
-<<<<<<< HEAD
 int ff_side_data_set_encoder_stats(AVPacket *pkt, int quality, int64_t *error, int error_count, int pict_type);
 
 /**
@@ -415,10 +414,7 @@
  */
 int64_t ff_guess_coded_bitrate(AVCodecContext *avctx);
 
-#if defined(_MSC_VER) && CONFIG_SHARED
-=======
 #if defined(_WIN32) && CONFIG_SHARED
->>>>>>> accb0612
 #ifdef BUILDING_avcodec
 #    define av_export_avcodec __declspec(dllexport)
 #else
