--- conflicted
+++ resolved
@@ -754,11 +754,11 @@
 
 static int determinable_frame_size(AVCodecContext *avctx)
 {
-    if (avctx->codec_id == CODEC_ID_AAC ||
+    if (/*avctx->codec_id == CODEC_ID_AAC ||
         avctx->codec_id == CODEC_ID_MP1 ||
-        avctx->codec_id == CODEC_ID_MP2 ||
-        avctx->codec_id == CODEC_ID_MP3 ||
-        avctx->codec_id == CODEC_ID_CELT)
+        avctx->codec_id == CODEC_ID_MP2 ||*/
+        avctx->codec_id == CODEC_ID_MP3/* ||
+        avctx->codec_id == CODEC_ID_CELT*/)
         return 1;
     return 0;
 }
@@ -774,22 +774,6 @@
     if (!mux && enc->frame_size > 1)
         return enc->frame_size;
 
-<<<<<<< HEAD
-        if (bits_per_sample) {
-            if (enc->channels == 0)
-                return -1;
-            frame_size = (size << 3) / (bits_per_sample * enc->channels);
-        } else {
-            /* used for example by ADPCM codecs */
-            if (enc->bit_rate == 0 || determinable_frame_size(enc))
-                return -1;
-            frame_size = ((int64_t)size * 8 * enc->sample_rate) / enc->bit_rate;
-        }
-    } else {
-        frame_size = enc->frame_size;
-    }
-    return frame_size;
-=======
     if ((frame_size = av_get_audio_frame_duration(enc, size)) > 0)
         return frame_size;
 
@@ -798,7 +782,6 @@
         return enc->frame_size;
 
     return -1;
->>>>>>> 632eb1bb
 }
 
 
@@ -872,11 +855,20 @@
     return 0;
 }
 
+static AVPacketList *get_next_pkt(AVFormatContext *s, AVStream *st, AVPacketList *pktl)
+{
+    if (pktl->next)
+        return pktl->next;
+    if (pktl == s->parse_queue_end)
+        return s->packet_buffer;
+    return NULL;
+}
+
 static void update_initial_timestamps(AVFormatContext *s, int stream_index,
                                       int64_t dts, int64_t pts)
 {
     AVStream *st= s->streams[stream_index];
-    AVPacketList *pktl= s->packet_buffer;
+    AVPacketList *pktl= s->parse_queue ? s->parse_queue : s->packet_buffer;
 
     if(st->first_dts != AV_NOPTS_VALUE || dts == AV_NOPTS_VALUE || st->cur_dts == AV_NOPTS_VALUE)
         return;
@@ -884,7 +876,7 @@
     st->first_dts= dts - st->cur_dts;
     st->cur_dts= dts;
 
-    for(; pktl; pktl= pktl->next){
+    for(; pktl; pktl= get_next_pkt(s, st, pktl)){
         if(pktl->pkt.stream_index != stream_index)
             continue;
         //FIXME think more about this check
@@ -904,24 +896,24 @@
 static void update_initial_durations(AVFormatContext *s, AVStream *st,
                                      int stream_index, int duration)
 {
-    AVPacketList *pktl= s->packet_buffer;
+    AVPacketList *pktl= s->parse_queue ? s->parse_queue : s->packet_buffer;
     int64_t cur_dts= 0;
 
     if(st->first_dts != AV_NOPTS_VALUE){
         cur_dts= st->first_dts;
-        for(; pktl; pktl= pktl->next){
+        for(; pktl; pktl= get_next_pkt(s, st, pktl)){
             if(pktl->pkt.stream_index == stream_index){
                 if(pktl->pkt.pts != pktl->pkt.dts || pktl->pkt.dts != AV_NOPTS_VALUE || pktl->pkt.duration)
                     break;
                 cur_dts -= duration;
             }
         }
-        pktl= s->packet_buffer;
+        pktl= s->parse_queue ? s->parse_queue : s->packet_buffer;
         st->first_dts = cur_dts;
     }else if(st->cur_dts)
         return;
 
-    for(; pktl; pktl= pktl->next){
+    for(; pktl; pktl= get_next_pkt(s, st, pktl)){
         if(pktl->pkt.stream_index != stream_index)
             continue;
         if(pktl->pkt.pts == pktl->pkt.dts && (pktl->pkt.dts == AV_NOPTS_VALUE || pktl->pkt.dts == st->first_dts)
@@ -929,13 +921,8 @@
             pktl->pkt.dts= cur_dts;
             if(!st->codec->has_b_frames)
                 pktl->pkt.pts= cur_dts;
-<<<<<<< HEAD
-            pktl->pkt.duration= pkt->duration;
-=======
-            cur_dts += duration;
-            if (st->codec->codec_type != AVMEDIA_TYPE_AUDIO)
+//            if (st->codec->codec_type != AVMEDIA_TYPE_AUDIO)
                 pktl->pkt.duration = duration;
->>>>>>> 632eb1bb
         }else
             break;
         cur_dts = pktl->pkt.dts + pktl->pkt.duration;
@@ -982,20 +969,14 @@
         pkt->dts= AV_NOPTS_VALUE;
     }
 
-    if (pkt->duration == 0 && st->codec->codec_type != AVMEDIA_TYPE_AUDIO) {
+    if (pkt->duration == 0) {
         compute_frame_duration(&num, &den, st, pc, pkt);
         if (den && num) {
             pkt->duration = av_rescale_rnd(1, num * (int64_t)st->time_base.den, den * (int64_t)st->time_base.num, AV_ROUND_DOWN);
-<<<<<<< HEAD
-=======
-
-            if(pkt->duration != 0 && s->packet_buffer)
-                update_initial_durations(s, st, pkt->stream_index, pkt->duration);
->>>>>>> 632eb1bb
-        }
-    }
-    if(pkt->duration != 0 && s->packet_buffer)
-        update_initial_durations(s, st, pkt);
+        }
+    }
+    if(pkt->duration != 0 && (s->packet_buffer || s->parse_queue))
+        update_initial_durations(s, st, pkt->stream_index, pkt->duration);
 
     /* correct timestamps with byte offset if demuxers only have timestamps
        on packet boundaries */
@@ -1056,21 +1037,8 @@
             by knowing the future */
         } else if (pkt->pts != AV_NOPTS_VALUE ||
                    pkt->dts != AV_NOPTS_VALUE ||
-                   pkt->duration              ||
-                   st->codec->codec_type == AVMEDIA_TYPE_AUDIO) {
+                   pkt->duration                ) {
             int duration = pkt->duration;
-            if (!duration && st->codec->codec_type == AVMEDIA_TYPE_AUDIO) {
-                compute_frame_duration(&num, &den, st, pc, pkt);
-                if (den && num) {
-                    duration = av_rescale_rnd(1, num * (int64_t)st->time_base.den,
-                                                 den * (int64_t)st->time_base.num,
-                                                 AV_ROUND_DOWN);
-                    if (duration != 0 && s->packet_buffer) {
-                        update_initial_durations(s, st, pkt->stream_index,
-                                                 duration);
-                    }
-                }
-            }
 
             if(pkt->pts != AV_NOPTS_VALUE && duration){
                 int64_t old_diff= FFABS(st->cur_dts - duration - pkt->pts);
@@ -1145,81 +1113,6 @@
         got_output = 1;
     }
 
-<<<<<<< HEAD
-    for(;;) {
-        /* select current input stream component */
-        st = s->cur_st;
-        if (st) {
-            if (!st->need_parsing || !st->parser) {
-                /* no parsing needed: we just output the packet as is */
-                /* raw data support */
-                *pkt = st->cur_pkt;
-                st->cur_pkt.data= NULL;
-                st->cur_pkt.side_data_elems = 0;
-                st->cur_pkt.side_data = NULL;
-                compute_pkt_fields(s, st, NULL, pkt);
-                s->cur_st = NULL;
-                if ((s->iformat->flags & AVFMT_GENERIC_INDEX) &&
-                    (pkt->flags & AV_PKT_FLAG_KEY) && pkt->dts != AV_NOPTS_VALUE) {
-                    ff_reduce_index(s, st->index);
-                    av_add_index_entry(st, pkt->pos, pkt->dts, 0, 0, AVINDEX_KEYFRAME);
-                }
-                break;
-            } else if (st->cur_len > 0 && st->discard < AVDISCARD_ALL) {
-                len = av_parser_parse2(st->parser, st->codec, &pkt->data, &pkt->size,
-                                       st->cur_ptr, st->cur_len,
-                                       st->cur_pkt.pts, st->cur_pkt.dts,
-                                       st->cur_pkt.pos);
-                st->cur_pkt.pts = AV_NOPTS_VALUE;
-                st->cur_pkt.dts = AV_NOPTS_VALUE;
-                /* increment read pointer */
-                st->cur_ptr += len;
-                st->cur_len -= len;
-
-                /* return packet if any */
-                if (pkt->size) {
-                got_packet:
-                    pkt->duration = 0;
-                    if (st->codec->codec_type == AVMEDIA_TYPE_AUDIO) {
-                        if (st->codec->sample_rate > 0) {
-                            pkt->duration = av_rescale_q_rnd(st->parser->duration,
-                                                             (AVRational){ 1, st->codec->sample_rate },
-                                                             st->time_base,
-                                                             AV_ROUND_DOWN);
-                        }
-                    } else if (st->codec->time_base.num != 0 &&
-                               st->codec->time_base.den != 0) {
-                        pkt->duration = av_rescale_q_rnd(st->parser->duration,
-                                                         st->codec->time_base,
-                                                         st->time_base,
-                                                         AV_ROUND_DOWN);
-                    }
-                    pkt->stream_index = st->index;
-                    pkt->pts = st->parser->pts;
-                    pkt->dts = st->parser->dts;
-                    pkt->pos = st->parser->pos;
-                    if (st->parser->key_frame == 1 ||
-                        (st->parser->key_frame == -1 &&
-                         st->parser->pict_type == AV_PICTURE_TYPE_I))
-                        pkt->flags |= AV_PKT_FLAG_KEY;
-                    if(pkt->data == st->cur_pkt.data && pkt->size == st->cur_pkt.size){
-                        s->cur_st = NULL;
-                        pkt->destruct= st->cur_pkt.destruct;
-                        st->cur_pkt.destruct= NULL;
-                        st->cur_pkt.data    = NULL;
-                        assert(st->cur_len == 0);
-                    }else{
-                        pkt->destruct = NULL;
-                    }
-                    compute_pkt_fields(s, st, st->parser, pkt);
-
-                    if((s->iformat->flags & AVFMT_GENERIC_INDEX) && pkt->flags & AV_PKT_FLAG_KEY){
-                        int64_t pos= (st->parser->flags & PARSER_FLAG_COMPLETE_FRAMES) ? pkt->pos : st->parser->frame_offset;
-                        ff_reduce_index(s, st->index);
-                        av_add_index_entry(st, pos, pkt->dts,
-                                           0, 0, AVINDEX_KEYFRAME);
-                    }
-=======
     while (size > 0 || (pkt == &flush_pkt && got_output)) {
         int len;
 
@@ -1227,7 +1120,6 @@
         len = av_parser_parse2(st->parser,  st->codec,
                                &out_pkt.data, &out_pkt.size, data, size,
                                pkt->pts, pkt->dts, pkt->pos);
->>>>>>> 632eb1bb
 
         pkt->pts = pkt->dts = AV_NOPTS_VALUE;
         /* increment read pointer */
@@ -1270,8 +1162,9 @@
 
         if ((s->iformat->flags & AVFMT_GENERIC_INDEX) &&
             out_pkt.flags & AV_PKT_FLAG_KEY) {
+            int64_t pos= (st->parser->flags & PARSER_FLAG_COMPLETE_FRAMES) ? out_pkt.pos : st->parser->frame_offset;
             ff_reduce_index(s, st->index);
-            av_add_index_entry(st, st->parser->frame_offset, out_pkt.dts,
+            av_add_index_entry(st, pos, out_pkt.dts,
                                0, 0, AVINDEX_KEYFRAME);
         }
 
@@ -1365,6 +1258,9 @@
         if (st->need_parsing && !st->parser && !(s->flags & AVFMT_FLAG_NOPARSE)) {
             st->parser = av_parser_init(st->codec->codec_id);
             if (!st->parser) {
+                av_log(s, AV_LOG_VERBOSE, "parser not found for codec "
+                       "%s, packets or times may be invalid.\n",
+                       avcodec_get_name(st->codec->codec_id));
                 /* no parser available: just output the raw packets */
                 st->need_parsing = AVSTREAM_PARSE_NONE;
             } else if(st->need_parsing == AVSTREAM_PARSE_HEADERS) {
@@ -1374,33 +1270,6 @@
             }
         }
 
-<<<<<<< HEAD
-            if(s->debug & FF_FDEBUG_TS)
-                av_log(s, AV_LOG_DEBUG, "av_read_packet stream=%d, pts=%"PRId64", dts=%"PRId64", size=%d, duration=%d, flags=%d\n",
-                    st->cur_pkt.stream_index,
-                    st->cur_pkt.pts,
-                    st->cur_pkt.dts,
-                    st->cur_pkt.size,
-                    st->cur_pkt.duration,
-                    st->cur_pkt.flags);
-
-            s->cur_st = st;
-            st->cur_ptr = st->cur_pkt.data;
-            st->cur_len = st->cur_pkt.size;
-            if (st->need_parsing && !st->parser && !(s->flags & AVFMT_FLAG_NOPARSE)) {
-                st->parser = av_parser_init(st->codec->codec_id);
-                if (!st->parser) {
-                    av_log(s, AV_LOG_VERBOSE, "parser not found for codec "
-                           "%s, packets or times may be invalid.\n",
-                           avcodec_get_name(st->codec->codec_id));
-                    /* no parser available: just output the raw packets */
-                    st->need_parsing = AVSTREAM_PARSE_NONE;
-                }else if(st->need_parsing == AVSTREAM_PARSE_HEADERS){
-                    st->parser->flags |= PARSER_FLAG_COMPLETE_FRAMES;
-                }else if(st->need_parsing == AVSTREAM_PARSE_FULL_ONCE){
-                    st->parser->flags |= PARSER_FLAG_ONCE;
-                }
-=======
         if (!st->need_parsing || !st->parser) {
             /* no parsing needed: we just output the packet as is */
             *pkt = cur_pkt;
@@ -1409,7 +1278,6 @@
                 (pkt->flags & AV_PKT_FLAG_KEY) && pkt->dts != AV_NOPTS_VALUE) {
                 ff_reduce_index(s, st->index);
                 av_add_index_entry(st, pkt->pos, pkt->dts, 0, 0, AVINDEX_KEYFRAME);
->>>>>>> 632eb1bb
             }
             got_packet = 1;
         } else if (st->discard < AVDISCARD_ALL) {
@@ -2279,13 +2147,10 @@
     int val;
     switch (avctx->codec_type) {
     case AVMEDIA_TYPE_AUDIO:
-<<<<<<< HEAD
-        val = avctx->sample_rate && avctx->channels && avctx->sample_fmt != AV_SAMPLE_FMT_NONE;
+        val = avctx->sample_rate && avctx->channels;
         if (!avctx->frame_size && determinable_frame_size(avctx))
-=======
-        val = avctx->sample_rate && avctx->channels;
+            return 0;
         if (st->info->found_decoder >= 0 && avctx->sample_fmt == AV_SAMPLE_FMT_NONE)
->>>>>>> 632eb1bb
             return 0;
         break;
     case AVMEDIA_TYPE_VIDEO:
@@ -2587,38 +2452,6 @@
 
         if (ret < 0) {
             /* EOF or error*/
-<<<<<<< HEAD
-=======
-            AVPacket empty_pkt = { 0 };
-            int err = 0;
-            av_init_packet(&empty_pkt);
-
-            ret = -1; /* we could not have all the codec parameters before EOF */
-            for(i=0;i<ic->nb_streams;i++) {
-                st = ic->streams[i];
-
-                /* flush the decoders */
-                if (st->info->found_decoder == 1) {
-                    do {
-                        err = try_decode_frame(st, &empty_pkt,
-                                               (options && i < orig_nb_streams) ?
-                                               &options[i] : NULL);
-                    } while (err > 0 && !has_codec_parameters(st));
-                }
-
-                if (err < 0) {
-                    av_log(ic, AV_LOG_WARNING,
-                           "decoding for stream %d failed\n", st->index);
-                } else if (!has_codec_parameters(st)) {
-                    char buf[256];
-                    avcodec_string(buf, sizeof(buf), st->codec, 0);
-                    av_log(ic, AV_LOG_WARNING,
-                           "Could not find codec parameters (%s)\n", buf);
-                } else {
-                    ret = 0;
-                }
-            }
->>>>>>> 632eb1bb
             break;
         }
 
@@ -2698,7 +2531,7 @@
 
     if (flush_codecs) {
         AVPacket empty_pkt = { 0 };
-        int err;
+        int err = 0;
         av_init_packet(&empty_pkt);
 
         ret = -1; /* we could not have all the codec parameters before EOF */
@@ -2706,17 +2539,20 @@
             st = ic->streams[i];
 
             /* flush the decoders */
-            do {
-                err = try_decode_frame(st, &empty_pkt,
-                                           (options && i < orig_nb_streams) ?
-                                           &options[i] : NULL);
-            } while (err > 0 && !has_codec_parameters(st->codec));
-
-            if (err < 0) {
-                av_log(ic, AV_LOG_INFO,
-                       "decoding for stream %d failed\n", st->index);
-            }
-            if (!has_codec_parameters(st->codec)){
+            if (st->info->found_decoder == 1) {
+                do {
+                    err = try_decode_frame(st, &empty_pkt,
+                                            (options && i < orig_nb_streams) ?
+                                            &options[i] : NULL);
+                } while (err > 0 && !has_codec_parameters(st));
+
+                if (err < 0) {
+                    av_log(ic, AV_LOG_INFO,
+                        "decoding for stream %d failed\n", st->index);
+                }
+            }
+
+            if (!has_codec_parameters(st)){
                 char buf[256];
                 avcodec_string(buf, sizeof(buf), st->codec, 0);
                 av_log(ic, AV_LOG_WARNING,
