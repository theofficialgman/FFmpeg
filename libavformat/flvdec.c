/*
 * FLV demuxer
 * Copyright (c) 2003 The FFmpeg Project
 *
 * This demuxer will generate a 1 byte extradata for VP6F content.
 * It is composed of:
 *  - upper 4bits: difference between encoded width and visible width
 *  - lower 4bits: difference between encoded height and visible height
 *
 * This file is part of FFmpeg.
 *
 * FFmpeg is free software; you can redistribute it and/or
 * modify it under the terms of the GNU Lesser General Public
 * License as published by the Free Software Foundation; either
 * version 2.1 of the License, or (at your option) any later version.
 *
 * FFmpeg is distributed in the hope that it will be useful,
 * but WITHOUT ANY WARRANTY; without even the implied warranty of
 * MERCHANTABILITY or FITNESS FOR A PARTICULAR PURPOSE.  See the GNU
 * Lesser General Public License for more details.
 *
 * You should have received a copy of the GNU Lesser General Public
 * License along with FFmpeg; if not, write to the Free Software
 * Foundation, Inc., 51 Franklin Street, Fifth Floor, Boston, MA 02110-1301 USA
 */

#include "libavutil/avstring.h"
#include "libavutil/channel_layout.h"
#include "libavutil/dict.h"
#include "libavutil/opt.h"
#include "libavutil/intfloat.h"
#include "libavutil/mathematics.h"
#include "libavcodec/bytestream.h"
#include "libavcodec/mpeg4audio.h"
#include "avformat.h"
#include "internal.h"
#include "avio_internal.h"
#include "flv.h"

#define VALIDATE_INDEX_TS_THRESH 2500

typedef struct {
    const AVClass *class; ///< Class for private options.
    int trust_metadata;   ///< configure streams according onMetaData
    int wrong_dts;        ///< wrong dts due to negative cts
    uint8_t *new_extradata[FLV_STREAM_TYPE_NB];
    int new_extradata_size[FLV_STREAM_TYPE_NB];
    int last_sample_rate;
    int last_channels;
    struct {
        int64_t dts;
        int64_t pos;
    } validate_index[2];
    int validate_next;
    int validate_count;
    int searched_for_end;
} FLVContext;

static int flv_probe(AVProbeData *p)
{
    const uint8_t *d;

    d = p->buf;
    if (d[0] == 'F' &&
        d[1] == 'L' &&
        d[2] == 'V' &&
        d[3] < 5 && d[5] == 0 &&
        AV_RB32(d + 5) > 8) {
        return AVPROBE_SCORE_MAX;
    }
    return 0;
}

static AVStream *create_stream(AVFormatContext *s, int codec_type)
{
    AVStream *st = avformat_new_stream(s, NULL);
    if (!st)
        return NULL;
    st->codec->codec_type = codec_type;
    if (s->nb_streams>=3 ||(   s->nb_streams==2
                           && s->streams[0]->codec->codec_type != AVMEDIA_TYPE_DATA
                           && s->streams[1]->codec->codec_type != AVMEDIA_TYPE_DATA))
        s->ctx_flags &= ~AVFMTCTX_NOHEADER;

    avpriv_set_pts_info(st, 32, 1, 1000); /* 32 bit pts in ms */
    return st;
}

static int flv_same_audio_codec(AVCodecContext *acodec, int flags)
{
    int bits_per_coded_sample = (flags & FLV_AUDIO_SAMPLESIZE_MASK) ? 16 : 8;
    int flv_codecid           = flags & FLV_AUDIO_CODECID_MASK;
    int codec_id;

    if (!acodec->codec_id && !acodec->codec_tag)
        return 1;

    if (acodec->bits_per_coded_sample != bits_per_coded_sample)
        return 0;

    switch (flv_codecid) {
    // no distinction between S16 and S8 PCM codec flags
    case FLV_CODECID_PCM:
        codec_id = bits_per_coded_sample == 8
                   ? AV_CODEC_ID_PCM_U8
#if HAVE_BIGENDIAN
                   : AV_CODEC_ID_PCM_S16BE;
#else
                   : AV_CODEC_ID_PCM_S16LE;
#endif
        return codec_id == acodec->codec_id;
    case FLV_CODECID_PCM_LE:
        codec_id = bits_per_coded_sample == 8
                   ? AV_CODEC_ID_PCM_U8
                   : AV_CODEC_ID_PCM_S16LE;
        return codec_id == acodec->codec_id;
    case FLV_CODECID_AAC:
        return acodec->codec_id == AV_CODEC_ID_AAC;
    case FLV_CODECID_ADPCM:
        return acodec->codec_id == AV_CODEC_ID_ADPCM_SWF;
    case FLV_CODECID_SPEEX:
        return acodec->codec_id == AV_CODEC_ID_SPEEX;
    case FLV_CODECID_MP3:
        return acodec->codec_id == AV_CODEC_ID_MP3;
    case FLV_CODECID_NELLYMOSER_8KHZ_MONO:
    case FLV_CODECID_NELLYMOSER_16KHZ_MONO:
    case FLV_CODECID_NELLYMOSER:
        return acodec->codec_id == AV_CODEC_ID_NELLYMOSER;
    case FLV_CODECID_PCM_MULAW:
        return acodec->sample_rate == 8000 &&
               acodec->codec_id    == AV_CODEC_ID_PCM_MULAW;
    case FLV_CODECID_PCM_ALAW:
        return acodec->sample_rate == 8000 &&
               acodec->codec_id    == AV_CODEC_ID_PCM_ALAW;
    default:
        return acodec->codec_tag == (flv_codecid >> FLV_AUDIO_CODECID_OFFSET);
    }
}

static void flv_set_audio_codec(AVFormatContext *s, AVStream *astream,
                                AVCodecContext *acodec, int flv_codecid)
{
    switch (flv_codecid) {
    // no distinction between S16 and S8 PCM codec flags
    case FLV_CODECID_PCM:
        acodec->codec_id = acodec->bits_per_coded_sample == 8
                           ? AV_CODEC_ID_PCM_U8
#if HAVE_BIGENDIAN
                           : AV_CODEC_ID_PCM_S16BE;
#else
                           : AV_CODEC_ID_PCM_S16LE;
#endif
        break;
    case FLV_CODECID_PCM_LE:
        acodec->codec_id = acodec->bits_per_coded_sample == 8
                           ? AV_CODEC_ID_PCM_U8
                           : AV_CODEC_ID_PCM_S16LE;
        break;
    case FLV_CODECID_AAC:
        acodec->codec_id = AV_CODEC_ID_AAC;
        break;
    case FLV_CODECID_ADPCM:
        acodec->codec_id = AV_CODEC_ID_ADPCM_SWF;
        break;
    case FLV_CODECID_SPEEX:
        acodec->codec_id    = AV_CODEC_ID_SPEEX;
        acodec->sample_rate = 16000;
        break;
    case FLV_CODECID_MP3:
        acodec->codec_id      = AV_CODEC_ID_MP3;
        astream->need_parsing = AVSTREAM_PARSE_FULL;
        break;
    case FLV_CODECID_NELLYMOSER_8KHZ_MONO:
        // in case metadata does not otherwise declare samplerate
        acodec->sample_rate = 8000;
        acodec->codec_id    = AV_CODEC_ID_NELLYMOSER;
        break;
    case FLV_CODECID_NELLYMOSER_16KHZ_MONO:
        acodec->sample_rate = 16000;
        acodec->codec_id    = AV_CODEC_ID_NELLYMOSER;
        break;
    case FLV_CODECID_NELLYMOSER:
        acodec->codec_id = AV_CODEC_ID_NELLYMOSER;
        break;
    case FLV_CODECID_PCM_MULAW:
        acodec->sample_rate = 8000;
        acodec->codec_id    = AV_CODEC_ID_PCM_MULAW;
        break;
    case FLV_CODECID_PCM_ALAW:
        acodec->sample_rate = 8000;
        acodec->codec_id    = AV_CODEC_ID_PCM_ALAW;
        break;
    default:
        avpriv_request_sample(s, "Audio codec (%x)",
               flv_codecid >> FLV_AUDIO_CODECID_OFFSET);
        acodec->codec_tag = flv_codecid >> FLV_AUDIO_CODECID_OFFSET;
    }
}

static int flv_same_video_codec(AVCodecContext *vcodec, int flags)
{
    int flv_codecid = flags & FLV_VIDEO_CODECID_MASK;

    if (!vcodec->codec_id && !vcodec->codec_tag)
        return 1;

    switch (flv_codecid) {
    case FLV_CODECID_H263:
        return vcodec->codec_id == AV_CODEC_ID_FLV1;
    case FLV_CODECID_SCREEN:
        return vcodec->codec_id == AV_CODEC_ID_FLASHSV;
    case FLV_CODECID_SCREEN2:
        return vcodec->codec_id == AV_CODEC_ID_FLASHSV2;
    case FLV_CODECID_VP6:
        return vcodec->codec_id == AV_CODEC_ID_VP6F;
    case FLV_CODECID_VP6A:
        return vcodec->codec_id == AV_CODEC_ID_VP6A;
    case FLV_CODECID_H264:
        return vcodec->codec_id == AV_CODEC_ID_H264;
    default:
        return vcodec->codec_tag == flv_codecid;
    }
}

static int flv_set_video_codec(AVFormatContext *s, AVStream *vstream,
                               int flv_codecid, int read)
{
    AVCodecContext *vcodec = vstream->codec;
    switch (flv_codecid) {
    case FLV_CODECID_H263:
        vcodec->codec_id = AV_CODEC_ID_FLV1;
        break;
    case FLV_CODECID_REALH263:
        vcodec->codec_id = AV_CODEC_ID_H263;
        break; // Really mean it this time
    case FLV_CODECID_SCREEN:
        vcodec->codec_id = AV_CODEC_ID_FLASHSV;
        break;
    case FLV_CODECID_SCREEN2:
        vcodec->codec_id = AV_CODEC_ID_FLASHSV2;
        break;
    case FLV_CODECID_VP6:
        vcodec->codec_id = AV_CODEC_ID_VP6F;
    case FLV_CODECID_VP6A:
        if (flv_codecid == FLV_CODECID_VP6A)
            vcodec->codec_id = AV_CODEC_ID_VP6A;
        if (read) {
            if (vcodec->extradata_size != 1) {
                ff_alloc_extradata(vcodec, 1);
            }
            if (vcodec->extradata)
                vcodec->extradata[0] = avio_r8(s->pb);
            else
                avio_skip(s->pb, 1);
        }
        return 1;     // 1 byte body size adjustment for flv_read_packet()
    case FLV_CODECID_H264:
        vcodec->codec_id = AV_CODEC_ID_H264;
        vstream->need_parsing = AVSTREAM_PARSE_HEADERS;
        return 3;     // not 4, reading packet type will consume one byte
    case FLV_CODECID_MPEG4:
        vcodec->codec_id = AV_CODEC_ID_MPEG4;
        return 3;
    default:
        avpriv_request_sample(s, "Video codec (%x)", flv_codecid);
        vcodec->codec_tag = flv_codecid;
    }

    return 0;
}

static int amf_get_string(AVIOContext *ioc, char *buffer, int buffsize)
{
    int length = avio_rb16(ioc);
    if (length >= buffsize) {
        avio_skip(ioc, length);
        return -1;
    }

    avio_read(ioc, buffer, length);

    buffer[length] = '\0';

    return length;
}

static int parse_keyframes_index(AVFormatContext *s, AVIOContext *ioc,
                                 AVStream *vstream, int64_t max_pos)
{
    FLVContext *flv       = s->priv_data;
    unsigned int timeslen = 0, fileposlen = 0, i;
    char str_val[256];
    int64_t *times         = NULL;
    int64_t *filepositions = NULL;
    int ret                = AVERROR(ENOSYS);
    int64_t initial_pos    = avio_tell(ioc);

    if (vstream->nb_index_entries>0) {
        av_log(s, AV_LOG_WARNING, "Skiping duplicate index\n");
        return 0;
    }

    if (s->flags & AVFMT_FLAG_IGNIDX)
        return 0;

    while (avio_tell(ioc) < max_pos - 2 &&
           amf_get_string(ioc, str_val, sizeof(str_val)) > 0) {
        int64_t **current_array;
        unsigned int arraylen;

        // Expect array object in context
        if (avio_r8(ioc) != AMF_DATA_TYPE_ARRAY)
            break;

        arraylen = avio_rb32(ioc);
        if (arraylen>>28)
            break;

        if       (!strcmp(KEYFRAMES_TIMESTAMP_TAG , str_val) && !times) {
            current_array = &times;
            timeslen      = arraylen;
        } else if (!strcmp(KEYFRAMES_BYTEOFFSET_TAG, str_val) &&
                   !filepositions) {
            current_array = &filepositions;
            fileposlen    = arraylen;
        } else
            // unexpected metatag inside keyframes, will not use such
            // metadata for indexing
            break;

        if (!(*current_array = av_mallocz(sizeof(**current_array) * arraylen))) {
            ret = AVERROR(ENOMEM);
            goto finish;
        }

        for (i = 0; i < arraylen && avio_tell(ioc) < max_pos - 1; i++) {
            if (avio_r8(ioc) != AMF_DATA_TYPE_NUMBER)
                goto invalid;
            current_array[0][i] = av_int2double(avio_rb64(ioc));
        }
        if (times && filepositions) {
            // All done, exiting at a position allowing amf_parse_object
            // to finish parsing the object
            ret = 0;
            break;
        }
    }

    if (timeslen == fileposlen && fileposlen>1 && max_pos <= filepositions[0]) {
        for (i = 0; i < fileposlen; i++) {
            av_add_index_entry(vstream, filepositions[i], times[i] * 1000,
                               0, 0, AVINDEX_KEYFRAME);
            if (i < 2) {
                flv->validate_index[i].pos = filepositions[i];
                flv->validate_index[i].dts = times[i] * 1000;
                flv->validate_count        = i + 1;
            }
        }
    } else {
invalid:
        av_log(s, AV_LOG_WARNING, "Invalid keyframes object, skipping.\n");
    }

finish:
    av_freep(&times);
    av_freep(&filepositions);
    avio_seek(ioc, initial_pos, SEEK_SET);
    return ret;
}

static int amf_parse_object(AVFormatContext *s, AVStream *astream,
                            AVStream *vstream, const char *key,
                            int64_t max_pos, int depth)
{
    AVCodecContext *acodec, *vcodec;
    FLVContext *flv = s->priv_data;
    AVIOContext *ioc;
    AMFDataType amf_type;
    char str_val[256];
    double num_val;

    num_val  = 0;
    ioc      = s->pb;
    amf_type = avio_r8(ioc);

    switch (amf_type) {
    case AMF_DATA_TYPE_NUMBER:
        num_val = av_int2double(avio_rb64(ioc));
        break;
    case AMF_DATA_TYPE_BOOL:
        num_val = avio_r8(ioc);
        break;
    case AMF_DATA_TYPE_STRING:
        if (amf_get_string(ioc, str_val, sizeof(str_val)) < 0)
            return -1;
        break;
    case AMF_DATA_TYPE_OBJECT:
        if ((vstream || astream) && key &&
            ioc->seekable &&
            !strcmp(KEYFRAMES_TAG, key) && depth == 1)
            if (parse_keyframes_index(s, ioc, vstream ? vstream : astream,
                                      max_pos) < 0)
                av_log(s, AV_LOG_ERROR, "Keyframe index parsing failed\n");

        while (avio_tell(ioc) < max_pos - 2 &&
               amf_get_string(ioc, str_val, sizeof(str_val)) > 0)
            if (amf_parse_object(s, astream, vstream, str_val, max_pos,
                                 depth + 1) < 0)
                return -1;     // if we couldn't skip, bomb out.
        if (avio_r8(ioc) != AMF_END_OF_OBJECT)
            return -1;
        break;
    case AMF_DATA_TYPE_NULL:
    case AMF_DATA_TYPE_UNDEFINED:
    case AMF_DATA_TYPE_UNSUPPORTED:
        break;     // these take up no additional space
    case AMF_DATA_TYPE_MIXEDARRAY:
        avio_skip(ioc, 4);     // skip 32-bit max array index
        while (avio_tell(ioc) < max_pos - 2 &&
               amf_get_string(ioc, str_val, sizeof(str_val)) > 0)
            // this is the only case in which we would want a nested
            // parse to not skip over the object
            if (amf_parse_object(s, astream, vstream, str_val, max_pos,
                                 depth + 1) < 0)
                return -1;
        if (avio_r8(ioc) != AMF_END_OF_OBJECT)
            return -1;
        break;
    case AMF_DATA_TYPE_ARRAY:
    {
        unsigned int arraylen, i;

        arraylen = avio_rb32(ioc);
        for (i = 0; i < arraylen && avio_tell(ioc) < max_pos - 1; i++)
            if (amf_parse_object(s, NULL, NULL, NULL, max_pos,
                                 depth + 1) < 0)
                return -1;      // if we couldn't skip, bomb out.
    }
    break;
    case AMF_DATA_TYPE_DATE:
        avio_skip(ioc, 8 + 2);  // timestamp (double) and UTC offset (int16)
        break;
    default:                    // unsupported type, we couldn't skip
        return -1;
    }

    // only look for metadata values when we are not nested and key != NULL
    if (depth == 1 && key) {
        acodec = astream ? astream->codec : NULL;
        vcodec = vstream ? vstream->codec : NULL;

        if (amf_type == AMF_DATA_TYPE_NUMBER ||
            amf_type == AMF_DATA_TYPE_BOOL) {
            if (!strcmp(key, "duration"))
                s->duration = num_val * AV_TIME_BASE;
            else if (!strcmp(key, "videodatarate") && vcodec &&
                     0 <= (int)(num_val * 1024.0))
                vcodec->bit_rate = num_val * 1024.0;
            else if (!strcmp(key, "audiodatarate") && acodec &&
                     0 <= (int)(num_val * 1024.0))
                acodec->bit_rate = num_val * 1024.0;
            else if (!strcmp(key, "datastream")) {
                AVStream *st = create_stream(s, AVMEDIA_TYPE_DATA);
                if (!st)
                    return AVERROR(ENOMEM);
                st->codec->codec_id = AV_CODEC_ID_TEXT;
            } else if (flv->trust_metadata) {
                if (!strcmp(key, "videocodecid") && vcodec) {
                    flv_set_video_codec(s, vstream, num_val, 0);
                } else if (!strcmp(key, "audiocodecid") && acodec) {
                    int id = ((int)num_val) << FLV_AUDIO_CODECID_OFFSET;
                    flv_set_audio_codec(s, astream, acodec, id);
                } else if (!strcmp(key, "audiosamplerate") && acodec) {
                    acodec->sample_rate = num_val;
                } else if (!strcmp(key, "audiosamplesize") && acodec) {
                    acodec->bits_per_coded_sample = num_val;
                } else if (!strcmp(key, "stereo") && acodec) {
                    acodec->channels       = num_val + 1;
                    acodec->channel_layout = acodec->channels == 2 ?
                                             AV_CH_LAYOUT_STEREO :
                                             AV_CH_LAYOUT_MONO;
                } else if (!strcmp(key, "width") && vcodec) {
                    vcodec->width = num_val;
                } else if (!strcmp(key, "height") && vcodec) {
                    vcodec->height = num_val;
                }
            }
        }

        if (amf_type == AMF_DATA_TYPE_OBJECT && s->nb_streams == 1 &&
           ((!acodec && !strcmp(key, "audiocodecid")) ||
            (!vcodec && !strcmp(key, "videocodecid"))))
                s->ctx_flags &= ~AVFMTCTX_NOHEADER; //If there is either audio/video missing, codecid will be an empty object

        if (!strcmp(key, "duration")        ||
            !strcmp(key, "filesize")        ||
            !strcmp(key, "width")           ||
            !strcmp(key, "height")          ||
            !strcmp(key, "videodatarate")   ||
            !strcmp(key, "framerate")       ||
            !strcmp(key, "videocodecid")    ||
            !strcmp(key, "audiodatarate")   ||
            !strcmp(key, "audiosamplerate") ||
            !strcmp(key, "audiosamplesize") ||
            !strcmp(key, "stereo")          ||
            !strcmp(key, "audiocodecid")    ||
            !strcmp(key, "datastream"))
            return 0;

        if (amf_type == AMF_DATA_TYPE_BOOL) {
            av_strlcpy(str_val, num_val > 0 ? "true" : "false",
                       sizeof(str_val));
            av_dict_set(&s->metadata, key, str_val, 0);
        } else if (amf_type == AMF_DATA_TYPE_NUMBER) {
            snprintf(str_val, sizeof(str_val), "%.f", num_val);
            av_dict_set(&s->metadata, key, str_val, 0);
        } else if (amf_type == AMF_DATA_TYPE_STRING)
            av_dict_set(&s->metadata, key, str_val, 0);
    }

    return 0;
}

static int flv_read_metabody(AVFormatContext *s, int64_t next_pos)
{
    AMFDataType type;
    AVStream *stream, *astream, *vstream;
    AVStream av_unused *dstream;
    AVIOContext *ioc;
    int i;
    // only needs to hold the string "onMetaData".
    // Anything longer is something we don't want.
    char buffer[11];

    astream = NULL;
    vstream = NULL;
    dstream = NULL;
    ioc     = s->pb;

    // first object needs to be "onMetaData" string
    type = avio_r8(ioc);
    if (type != AMF_DATA_TYPE_STRING ||
        amf_get_string(ioc, buffer, sizeof(buffer)) < 0)
        return -1;

    if (!strcmp(buffer, "onTextData"))
        return 1;

    if (strcmp(buffer, "onMetaData"))
        return -1;

    // find the streams now so that amf_parse_object doesn't need to do
    // the lookup every time it is called.
    for (i = 0; i < s->nb_streams; i++) {
        stream = s->streams[i];
        if (stream->codec->codec_type == AVMEDIA_TYPE_VIDEO)
            vstream = stream;
        else if (stream->codec->codec_type == AVMEDIA_TYPE_AUDIO)
            astream = stream;
        else if (stream->codec->codec_type == AVMEDIA_TYPE_DATA)
            dstream = stream;
    }

    // parse the second object (we want a mixed array)
    if (amf_parse_object(s, astream, vstream, buffer, next_pos, 0) < 0)
        return -1;

    return 0;
}

static int flv_read_header(AVFormatContext *s)
{
    int offset, flags;

    avio_skip(s->pb, 4);
    flags = avio_r8(s->pb);
    /* old flvtool cleared this field */
    /* FIXME: better fix needed */
    if (!flags) {
        flags = FLV_HEADER_FLAG_HASVIDEO | FLV_HEADER_FLAG_HASAUDIO;
        av_log(s, AV_LOG_WARNING,
               "Broken FLV file, which says no streams present, "
               "this might fail.\n");
    }

    s->ctx_flags |= AVFMTCTX_NOHEADER;

    if (flags & FLV_HEADER_FLAG_HASVIDEO)
        if (!create_stream(s, AVMEDIA_TYPE_VIDEO))
            return AVERROR(ENOMEM);
    if (flags & FLV_HEADER_FLAG_HASAUDIO)
        if (!create_stream(s, AVMEDIA_TYPE_AUDIO))
            return AVERROR(ENOMEM);
    // Flag doesn't indicate whether or not there is script-data present. Must
    // create that stream if it's encountered.

    offset = avio_rb32(s->pb);
    avio_seek(s->pb, offset, SEEK_SET);
    avio_skip(s->pb, 4);

    s->start_time = 0;

    return 0;
}

static int flv_read_close(AVFormatContext *s)
{
    int i;
    FLVContext *flv = s->priv_data;
    for (i=0; i<FLV_STREAM_TYPE_NB; i++)
        av_freep(&flv->new_extradata[i]);
    return 0;
}

static int flv_get_extradata(AVFormatContext *s, AVStream *st, int size)
{
    av_free(st->codec->extradata);
    if (ff_get_extradata(st->codec, s->pb, size) < 0)
        return AVERROR(ENOMEM);
    return 0;
}

static int flv_queue_extradata(FLVContext *flv, AVIOContext *pb, int stream,
                               int size)
{
    av_free(flv->new_extradata[stream]);
    flv->new_extradata[stream] = av_mallocz(size +
                                            FF_INPUT_BUFFER_PADDING_SIZE);
    if (!flv->new_extradata[stream])
        return AVERROR(ENOMEM);
    flv->new_extradata_size[stream] = size;
    avio_read(pb, flv->new_extradata[stream], size);
    return 0;
}

static void clear_index_entries(AVFormatContext *s, int64_t pos)
{
    int i, j, out;
    av_log(s, AV_LOG_WARNING,
           "Found invalid index entries, clearing the index.\n");
    for (i = 0; i < s->nb_streams; i++) {
        AVStream *st = s->streams[i];
        /* Remove all index entries that point to >= pos */
        out = 0;
        for (j = 0; j < st->nb_index_entries; j++)
            if (st->index_entries[j].pos < pos)
                st->index_entries[out++] = st->index_entries[j];
        st->nb_index_entries = out;
    }
}

static int amf_skip_tag(AVIOContext *pb, AMFDataType type)
{
    int nb = -1, ret, parse_name = 1;

    switch (type) {
    case AMF_DATA_TYPE_NUMBER:
        avio_skip(pb, 8);
        break;
    case AMF_DATA_TYPE_BOOL:
        avio_skip(pb, 1);
        break;
    case AMF_DATA_TYPE_STRING:
        avio_skip(pb, avio_rb16(pb));
        break;
    case AMF_DATA_TYPE_ARRAY:
        parse_name = 0;
    case AMF_DATA_TYPE_MIXEDARRAY:
        nb = avio_rb32(pb);
    case AMF_DATA_TYPE_OBJECT:
        while(!pb->eof_reached && (nb-- > 0 || type != AMF_DATA_TYPE_ARRAY)) {
            if (parse_name) {
                int size = avio_rb16(pb);
                if (!size) {
                    avio_skip(pb, 1);
                    break;
                }
                avio_skip(pb, size);
            }
            if ((ret = amf_skip_tag(pb, avio_r8(pb))) < 0)
                return ret;
        }
        break;
    case AMF_DATA_TYPE_NULL:
    case AMF_DATA_TYPE_OBJECT_END:
        break;
    default:
        return AVERROR_INVALIDDATA;
    }
    return 0;
}

static int flv_data_packet(AVFormatContext *s, AVPacket *pkt,
                           int64_t dts, int64_t next)
{
    AVIOContext *pb = s->pb;
    AVStream *st    = NULL;
    char buf[20];
    int ret = AVERROR_INVALIDDATA;
    int i, length = -1;

    switch (avio_r8(pb)) {
    case AMF_DATA_TYPE_MIXEDARRAY:
        avio_seek(pb, 4, SEEK_CUR);
    case AMF_DATA_TYPE_OBJECT:
        break;
    default:
        goto skip;
    }

    while ((ret = amf_get_string(pb, buf, sizeof(buf))) > 0) {
        AMFDataType type = avio_r8(pb);
        if (type == AMF_DATA_TYPE_STRING && !strcmp(buf, "text")) {
            length = avio_rb16(pb);
            ret    = av_get_packet(pb, pkt, length);
            if (ret < 0)
                goto skip;
            else
                break;
        } else {
            if ((ret = amf_skip_tag(pb, type)) < 0)
                goto skip;
        }
    }

    if (length < 0) {
        ret = AVERROR_INVALIDDATA;
        goto skip;
    }

    for (i = 0; i < s->nb_streams; i++) {
        st = s->streams[i];
        if (st->codec->codec_type == AVMEDIA_TYPE_DATA)
            break;
    }

    if (i == s->nb_streams) {
        st = create_stream(s, AVMEDIA_TYPE_DATA);
        if (!st)
            return AVERROR_INVALIDDATA;
        st->codec->codec_id = AV_CODEC_ID_TEXT;
    }

    pkt->dts  = dts;
    pkt->pts  = dts;
    pkt->size = ret;

    pkt->stream_index = st->index;
    pkt->flags       |= AV_PKT_FLAG_KEY;

skip:
    avio_seek(s->pb, next + 4, SEEK_SET);

    return ret;
}

static int flv_read_packet(AVFormatContext *s, AVPacket *pkt)
{
    FLVContext *flv = s->priv_data;
    int ret, i, type, size, flags;
    int stream_type=-1;
    int64_t next, pos, meta_pos;
    int64_t dts, pts = AV_NOPTS_VALUE;
    int av_uninit(channels);
    int av_uninit(sample_rate);
    AVStream *st    = NULL;

    /* pkt size is repeated at end. skip it */
    for (;; avio_skip(s->pb, 4)) {
        pos  = avio_tell(s->pb);
        type = avio_r8(s->pb);
        size = avio_rb24(s->pb);
        dts  = avio_rb24(s->pb);
        dts |= avio_r8(s->pb) << 24;
        av_dlog(s, "type:%d, size:%d, dts:%"PRId64" pos:%"PRId64"\n", type, size, dts, avio_tell(s->pb));
        if (url_feof(s->pb))
            return AVERROR_EOF;
        avio_skip(s->pb, 3); /* stream id, always 0 */
        flags = 0;

        if (flv->validate_next < flv->validate_count) {
            int64_t validate_pos = flv->validate_index[flv->validate_next].pos;
            if (pos == validate_pos) {
                if (FFABS(dts - flv->validate_index[flv->validate_next].dts) <=
                    VALIDATE_INDEX_TS_THRESH) {
                    flv->validate_next++;
                } else {
                    clear_index_entries(s, validate_pos);
                    flv->validate_count = 0;
                }
            } else if (pos > validate_pos) {
                clear_index_entries(s, validate_pos);
                flv->validate_count = 0;
            }
        }

        if (size == 0)
            continue;

        next = size + avio_tell(s->pb);

        if (type == FLV_TAG_TYPE_AUDIO) {
            stream_type = FLV_STREAM_TYPE_AUDIO;
            flags    = avio_r8(s->pb);
            size--;
        } else if (type == FLV_TAG_TYPE_VIDEO) {
            stream_type = FLV_STREAM_TYPE_VIDEO;
            flags    = avio_r8(s->pb);
            size--;
            if ((flags & FLV_VIDEO_FRAMETYPE_MASK) == FLV_FRAME_VIDEO_INFO_CMD)
                goto skip;
        } else if (type == FLV_TAG_TYPE_META) {
            stream_type=FLV_STREAM_TYPE_DATA;
            if (size > 13 + 1 + 4 && dts == 0) { // Header-type metadata stuff
                meta_pos = avio_tell(s->pb);
                if (flv_read_metabody(s, next) == 0) {
                    goto skip;
                }
                avio_seek(s->pb, meta_pos, SEEK_SET);
            }
        } else {
<<<<<<< HEAD
            av_log(s, AV_LOG_DEBUG,
                   "skipping flv packet: type %d, size %d, flags %d\n",
                   type, size, flags);
=======
            if (type == FLV_TAG_TYPE_META && size > 13 + 1 + 4)
                if (flv_read_metabody(s, next) > 0) {
                    return flv_data_packet(s, pkt, dts, next);
                } else /* skip packet */
                    av_log(s, AV_LOG_DEBUG,
                           "Skipping flv packet: type %d, size %d, flags %d.\n",
                           type, size, flags);

>>>>>>> 374fdc8c
skip:
            avio_seek(s->pb, next, SEEK_SET);
            continue;
        }

        /* skip empty data packets */
        if (!size)
            continue;

        /* now find stream */
        for (i = 0; i < s->nb_streams; i++) {
            st = s->streams[i];
            if (stream_type == FLV_STREAM_TYPE_AUDIO) {
                if (st->codec->codec_type == AVMEDIA_TYPE_AUDIO &&
                    (s->audio_codec_id || flv_same_audio_codec(st->codec, flags)))
                    break;
            } else if (stream_type == FLV_STREAM_TYPE_VIDEO) {
                if (st->codec->codec_type == AVMEDIA_TYPE_VIDEO &&
                    (s->video_codec_id || flv_same_video_codec(st->codec, flags)))
                    break;
            } else if (stream_type == FLV_STREAM_TYPE_DATA) {
                if (st->codec->codec_type == AVMEDIA_TYPE_DATA)
                    break;
            }
        }
        if (i == s->nb_streams) {
            static const enum AVMediaType stream_types[] = {AVMEDIA_TYPE_VIDEO, AVMEDIA_TYPE_AUDIO, AVMEDIA_TYPE_DATA};
            av_log(s, AV_LOG_WARNING, "Stream discovered after head already parsed\n");
            st = create_stream(s, stream_types[stream_type]);
            if (!st)
                return AVERROR(ENOMEM);

        }
        av_dlog(s, "%d %X %d \n", stream_type, flags, st->discard);
        if (  (st->discard >= AVDISCARD_NONKEY && !((flags & FLV_VIDEO_FRAMETYPE_MASK) == FLV_FRAME_KEY || (stream_type == FLV_STREAM_TYPE_AUDIO)))
            ||(st->discard >= AVDISCARD_BIDIR  &&  ((flags & FLV_VIDEO_FRAMETYPE_MASK) == FLV_FRAME_DISP_INTER && (stream_type == FLV_STREAM_TYPE_VIDEO)))
            || st->discard >= AVDISCARD_ALL
        ) {
            avio_seek(s->pb, next, SEEK_SET);
            continue;
        }
        if ((flags & FLV_VIDEO_FRAMETYPE_MASK) == FLV_FRAME_KEY || stream_type == FLV_STREAM_TYPE_AUDIO)
            av_add_index_entry(st, pos, dts, size, 0, AVINDEX_KEYFRAME);
        break;
    }

    // if not streamed and no duration from metadata then seek to end to find
    // the duration from the timestamps
    if (s->pb->seekable && (!s->duration || s->duration == AV_NOPTS_VALUE) && !flv->searched_for_end) {
        int size;
        const int64_t pos   = avio_tell(s->pb);
        int64_t fsize       = avio_size(s->pb);
retry_duration:
        avio_seek(s->pb, fsize - 4, SEEK_SET);
        size = avio_rb32(s->pb);
        avio_seek(s->pb, fsize - 3 - size, SEEK_SET);
        if (size == avio_rb24(s->pb) + 11) {
            uint32_t ts = avio_rb24(s->pb);
            ts         |= avio_r8(s->pb) << 24;
            if (ts)
                s->duration = ts * (int64_t)AV_TIME_BASE / 1000;
            else if (fsize >= 8 && fsize - 8 >= size) {
                fsize -= size+4;
                goto retry_duration;
            }
        }

        avio_seek(s->pb, pos, SEEK_SET);
        flv->searched_for_end = 1;
    }

    if (stream_type == FLV_STREAM_TYPE_AUDIO) {
        int bits_per_coded_sample;
        channels = (flags & FLV_AUDIO_CHANNEL_MASK) == FLV_STEREO ? 2 : 1;
        sample_rate = 44100 << ((flags & FLV_AUDIO_SAMPLERATE_MASK) >>
                                FLV_AUDIO_SAMPLERATE_OFFSET) >> 3;
        bits_per_coded_sample = (flags & FLV_AUDIO_SAMPLESIZE_MASK) ? 16 : 8;
        if (!st->codec->channels || !st->codec->sample_rate ||
            !st->codec->bits_per_coded_sample) {
            st->codec->channels              = channels;
            st->codec->channel_layout        = channels == 1
                                               ? AV_CH_LAYOUT_MONO
                                               : AV_CH_LAYOUT_STEREO;
            st->codec->sample_rate           = sample_rate;
            st->codec->bits_per_coded_sample = bits_per_coded_sample;
        }
        if (!st->codec->codec_id) {
            flv_set_audio_codec(s, st, st->codec,
                                flags & FLV_AUDIO_CODECID_MASK);
            flv->last_sample_rate =
            sample_rate           = st->codec->sample_rate;
            flv->last_channels    =
            channels              = st->codec->channels;
        } else {
            AVCodecContext ctx = {0};
            ctx.sample_rate = sample_rate;
            flv_set_audio_codec(s, st, &ctx, flags & FLV_AUDIO_CODECID_MASK);
            sample_rate = ctx.sample_rate;
        }
    } else if (stream_type == FLV_STREAM_TYPE_VIDEO) {
        size -= flv_set_video_codec(s, st, flags & FLV_VIDEO_CODECID_MASK, 1);
    }

    if (st->codec->codec_id == AV_CODEC_ID_AAC ||
        st->codec->codec_id == AV_CODEC_ID_H264 ||
        st->codec->codec_id == AV_CODEC_ID_MPEG4) {
        int type = avio_r8(s->pb);
        size--;
        if (st->codec->codec_id == AV_CODEC_ID_H264 || st->codec->codec_id == AV_CODEC_ID_MPEG4) {
            // sign extension
            int32_t cts = (avio_rb24(s->pb) + 0xff800000) ^ 0xff800000;
            pts = dts + cts;
            if (cts < 0) { // dts are wrong
                flv->wrong_dts = 1;
                av_log(s, AV_LOG_WARNING,
<<<<<<< HEAD
                       "negative cts, previous timestamps might be wrong\n");
            } else if (FFABS(dts - pts) > 1000*60*15) {
                av_log(s, AV_LOG_WARNING,
                       "invalid timestamps %"PRId64" %"PRId64"\n", dts, pts);
                dts = pts = AV_NOPTS_VALUE;
=======
                       "Negative cts, previous timestamps might be wrong.\n");
>>>>>>> 374fdc8c
            }
            if (flv->wrong_dts)
                dts = AV_NOPTS_VALUE;
        }
        if (type == 0 && (!st->codec->extradata || st->codec->codec_id == AV_CODEC_ID_AAC)) {
            AVDictionaryEntry *t;

            if (st->codec->extradata) {
                if ((ret = flv_queue_extradata(flv, s->pb, stream_type, size)) < 0)
                    return ret;
                ret = AVERROR(EAGAIN);
                goto leave;
            }
            if ((ret = flv_get_extradata(s, st, size)) < 0)
                return ret;

            /* Workaround for buggy Omnia A/XE encoder */
            t = av_dict_get(s->metadata, "Encoder", NULL, 0);
            if (st->codec->codec_id == AV_CODEC_ID_AAC && t && !strcmp(t->value, "Omnia A/XE"))
                st->codec->extradata_size = 2;

            if (st->codec->codec_id == AV_CODEC_ID_AAC && 0) {
                MPEG4AudioConfig cfg;

                if (avpriv_mpeg4audio_get_config(&cfg, st->codec->extradata,
                                             st->codec->extradata_size * 8, 1) >= 0) {
                st->codec->channels       = cfg.channels;
                st->codec->channel_layout = 0;
                if (cfg.ext_sample_rate)
                    st->codec->sample_rate = cfg.ext_sample_rate;
                else
                    st->codec->sample_rate = cfg.sample_rate;
                av_dlog(s, "mp4a config channels %d sample rate %d\n",
                        st->codec->channels, st->codec->sample_rate);
                }
            }

            ret = AVERROR(EAGAIN);
            goto leave;
        }
    }

    /* skip empty data packets */
    if (!size) {
        ret = AVERROR(EAGAIN);
        goto leave;
    }

    ret = av_get_packet(s->pb, pkt, size);
    if (ret < 0)
        return ret;
    pkt->dts          = dts;
    pkt->pts          = pts == AV_NOPTS_VALUE ? dts : pts;
    pkt->stream_index = st->index;
    if (flv->new_extradata[stream_type]) {
        uint8_t *side = av_packet_new_side_data(pkt, AV_PKT_DATA_NEW_EXTRADATA,
                                                flv->new_extradata_size[stream_type]);
        if (side) {
            memcpy(side, flv->new_extradata[stream_type],
                   flv->new_extradata_size[stream_type]);
            av_freep(&flv->new_extradata[stream_type]);
            flv->new_extradata_size[stream_type] = 0;
        }
    }
    if (stream_type == FLV_STREAM_TYPE_AUDIO &&
                    (sample_rate != flv->last_sample_rate ||
                     channels    != flv->last_channels)) {
        flv->last_sample_rate = sample_rate;
        flv->last_channels    = channels;
        ff_add_param_change(pkt, channels, 0, sample_rate, 0, 0);
    }

    if (    stream_type == FLV_STREAM_TYPE_AUDIO ||
            ((flags & FLV_VIDEO_FRAMETYPE_MASK) == FLV_FRAME_KEY) ||
            stream_type == FLV_STREAM_TYPE_DATA)
        pkt->flags |= AV_PKT_FLAG_KEY;

leave:
    avio_skip(s->pb, 4);
    return ret;
}

static int flv_read_seek(AVFormatContext *s, int stream_index,
                         int64_t ts, int flags)
{
    FLVContext *flv = s->priv_data;
    flv->validate_count = 0;
    return avio_seek_time(s->pb, stream_index, ts, flags);
}

#define OFFSET(x) offsetof(FLVContext, x)
#define VD AV_OPT_FLAG_VIDEO_PARAM | AV_OPT_FLAG_DECODING_PARAM
static const AVOption options[] = {
    { "flv_metadata", "Allocate streams according to the onMetaData array", OFFSET(trust_metadata), AV_OPT_TYPE_INT, { .i64 = 0 }, 0, 1, VD },
    { NULL }
};

static const AVClass flv_class = {
    .class_name = "flvdec",
    .item_name  = av_default_item_name,
    .option     = options,
    .version    = LIBAVUTIL_VERSION_INT,
};

AVInputFormat ff_flv_demuxer = {
    .name           = "flv",
    .long_name      = NULL_IF_CONFIG_SMALL("FLV (Flash Video)"),
    .priv_data_size = sizeof(FLVContext),
    .read_probe     = flv_probe,
    .read_header    = flv_read_header,
    .read_packet    = flv_read_packet,
    .read_seek      = flv_read_seek,
    .read_close     = flv_read_close,
    .extensions     = "flv",
    .priv_class     = &flv_class,
};<|MERGE_RESOLUTION|>--- conflicted
+++ resolved
@@ -819,20 +819,9 @@
                 avio_seek(s->pb, meta_pos, SEEK_SET);
             }
         } else {
-<<<<<<< HEAD
             av_log(s, AV_LOG_DEBUG,
-                   "skipping flv packet: type %d, size %d, flags %d\n",
+                   "Skipping flv packet: type %d, size %d, flags %d.\n",
                    type, size, flags);
-=======
-            if (type == FLV_TAG_TYPE_META && size > 13 + 1 + 4)
-                if (flv_read_metabody(s, next) > 0) {
-                    return flv_data_packet(s, pkt, dts, next);
-                } else /* skip packet */
-                    av_log(s, AV_LOG_DEBUG,
-                           "Skipping flv packet: type %d, size %d, flags %d.\n",
-                           type, size, flags);
-
->>>>>>> 374fdc8c
 skip:
             avio_seek(s->pb, next, SEEK_SET);
             continue;
@@ -948,15 +937,11 @@
             if (cts < 0) { // dts are wrong
                 flv->wrong_dts = 1;
                 av_log(s, AV_LOG_WARNING,
-<<<<<<< HEAD
-                       "negative cts, previous timestamps might be wrong\n");
+                       "Negative cts, previous timestamps might be wrong.\n");
             } else if (FFABS(dts - pts) > 1000*60*15) {
                 av_log(s, AV_LOG_WARNING,
                        "invalid timestamps %"PRId64" %"PRId64"\n", dts, pts);
                 dts = pts = AV_NOPTS_VALUE;
-=======
-                       "Negative cts, previous timestamps might be wrong.\n");
->>>>>>> 374fdc8c
             }
             if (flv->wrong_dts)
                 dts = AV_NOPTS_VALUE;
