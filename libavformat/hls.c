/*
 * Apple HTTP Live Streaming demuxer
 * Copyright (c) 2010 Martin Storsjo
 * Copyright (c) 2013 Anssi Hannula
 *
 * This file is part of FFmpeg.
 *
 * FFmpeg is free software; you can redistribute it and/or
 * modify it under the terms of the GNU Lesser General Public
 * License as published by the Free Software Foundation; either
 * version 2.1 of the License, or (at your option) any later version.
 *
 * FFmpeg is distributed in the hope that it will be useful,
 * but WITHOUT ANY WARRANTY; without even the implied warranty of
 * MERCHANTABILITY or FITNESS FOR A PARTICULAR PURPOSE.  See the GNU
 * Lesser General Public License for more details.
 *
 * You should have received a copy of the GNU Lesser General Public
 * License along with FFmpeg; if not, write to the Free Software
 * Foundation, Inc., 51 Franklin Street, Fifth Floor, Boston, MA 02110-1301 USA
 */

/**
 * @file
 * Apple HTTP Live Streaming demuxer
 * http://tools.ietf.org/html/draft-pantos-http-live-streaming
 */

#include "libavutil/avstring.h"
#include "libavutil/avassert.h"
#include "libavutil/intreadwrite.h"
#include "libavutil/mathematics.h"
#include "libavutil/opt.h"
#include "libavutil/dict.h"
#include "libavutil/time.h"
#include "avformat.h"
#include "internal.h"
#include "avio_internal.h"
#include "url.h"
#include "id3v2.h"

#define INITIAL_BUFFER_SIZE 32768

#define MAX_FIELD_LEN 64
#define MAX_CHARACTERISTICS_LEN 512

#define MPEG_TIME_BASE 90000
#define MPEG_TIME_BASE_Q (AVRational){1, MPEG_TIME_BASE}

/*
 * An apple http stream consists of a playlist with media segment files,
 * played sequentially. There may be several playlists with the same
 * video content, in different bandwidth variants, that are played in
 * parallel (preferably only one bandwidth variant at a time). In this case,
 * the user supplied the url to a main playlist that only lists the variant
 * playlists.
 *
 * If the main playlist doesn't point at any variants, we still create
 * one anonymous toplevel variant for this, to maintain the structure.
 */

enum KeyType {
    KEY_NONE,
    KEY_AES_128,
    KEY_SAMPLE_AES
};

struct segment {
    int64_t duration;
    int64_t url_offset;
    int64_t size;
    char *url;
    char *key;
    enum KeyType key_type;
    uint8_t iv[16];
    /* associated Media Initialization Section, treated as a segment */
    struct segment *init_section;
};

struct rendition;

enum PlaylistType {
    PLS_TYPE_UNSPECIFIED,
    PLS_TYPE_EVENT,
    PLS_TYPE_VOD
};

/*
 * Each playlist has its own demuxer. If it currently is active,
 * it has an open AVIOContext too, and potentially an AVPacket
 * containing the next packet from this stream.
 */
struct playlist {
    char url[MAX_URL_SIZE];
    AVIOContext pb;
    uint8_t* read_buffer;
    URLContext *input;
    AVFormatContext *parent;
    int index;
    AVFormatContext *ctx;
    AVPacket pkt;
    int stream_offset;

    int finished;
    enum PlaylistType type;
    int64_t target_duration;
    int start_seq_no;
    int n_segments;
    struct segment **segments;
    int needed, cur_needed;
    int cur_seq_no;
    int64_t cur_seg_offset;
    int64_t last_load_time;

    /* Currently active Media Initialization Section */
    struct segment *cur_init_section;
    uint8_t *init_sec_buf;
    unsigned int init_sec_buf_size;
    unsigned int init_sec_data_len;
    unsigned int init_sec_buf_read_offset;

    char key_url[MAX_URL_SIZE];
    uint8_t key[16];

    /* ID3 timestamp handling (elementary audio streams have ID3 timestamps
     * (and possibly other ID3 tags) in the beginning of each segment) */
    int is_id3_timestamped; /* -1: not yet known */
    int64_t id3_mpegts_timestamp; /* in mpegts tb */
    int64_t id3_offset; /* in stream original tb */
    uint8_t* id3_buf; /* temp buffer for id3 parsing */
    unsigned int id3_buf_size;
    AVDictionary *id3_initial; /* data from first id3 tag */
    int id3_found; /* ID3 tag found at some point */
    int id3_changed; /* ID3 tag data has changed at some point */
    ID3v2ExtraMeta *id3_deferred_extra; /* stored here until subdemuxer is opened */

    int64_t seek_timestamp;
    int seek_flags;
    int seek_stream_index; /* into subdemuxer stream array */

    /* Renditions associated with this playlist, if any.
     * Alternative rendition playlists have a single rendition associated
     * with them, and variant main Media Playlists may have
     * multiple (playlist-less) renditions associated with them. */
    int n_renditions;
    struct rendition **renditions;

    /* Media Initialization Sections (EXT-X-MAP) associated with this
     * playlist, if any. */
    int n_init_sections;
    struct segment **init_sections;
};

/*
 * Renditions are e.g. alternative subtitle or audio streams.
 * The rendition may either be an external playlist or it may be
 * contained in the main Media Playlist of the variant (in which case
 * playlist is NULL).
 */
struct rendition {
    enum AVMediaType type;
    struct playlist *playlist;
    char group_id[MAX_FIELD_LEN];
    char language[MAX_FIELD_LEN];
    char name[MAX_FIELD_LEN];
    int disposition;
};

struct variant {
    int bandwidth;

    /* every variant contains at least the main Media Playlist in index 0 */
    int n_playlists;
    struct playlist **playlists;

    char audio_group[MAX_FIELD_LEN];
    char video_group[MAX_FIELD_LEN];
    char subtitles_group[MAX_FIELD_LEN];
};

typedef struct HLSContext {
    AVClass *class;
    int n_variants;
    struct variant **variants;
    int n_playlists;
    struct playlist **playlists;
    int n_renditions;
    struct rendition **renditions;

    int cur_seq_no;
    int live_start_index;
    int first_packet;
    int64_t first_timestamp;
    int64_t cur_timestamp;
    AVIOInterruptCB *interrupt_callback;
    char *user_agent;                    ///< holds HTTP user agent set as an AVOption to the HTTP protocol context
    char *cookies;                       ///< holds HTTP cookie values set in either the initial response or as an AVOption to the HTTP protocol context
    char *headers;                       ///< holds HTTP headers set as an AVOption to the HTTP protocol context
    AVDictionary *avio_opts;
    int strict_std_compliance;
} HLSContext;

static int read_chomp_line(AVIOContext *s, char *buf, int maxlen)
{
    int len = ff_get_line(s, buf, maxlen);
    while (len > 0 && av_isspace(buf[len - 1]))
        buf[--len] = '\0';
    return len;
}

static void free_segment_list(struct playlist *pls)
{
    int i;
    for (i = 0; i < pls->n_segments; i++) {
        av_freep(&pls->segments[i]->key);
        av_freep(&pls->segments[i]->url);
        av_freep(&pls->segments[i]);
    }
    av_freep(&pls->segments);
    pls->n_segments = 0;
}

static void free_init_section_list(struct playlist *pls)
{
    int i;
    for (i = 0; i < pls->n_init_sections; i++) {
        av_freep(&pls->init_sections[i]->url);
        av_freep(&pls->init_sections[i]);
    }
    av_freep(&pls->init_sections);
    pls->n_init_sections = 0;
}

static void free_playlist_list(HLSContext *c)
{
    int i;
    for (i = 0; i < c->n_playlists; i++) {
        struct playlist *pls = c->playlists[i];
        free_segment_list(pls);
        free_init_section_list(pls);
        av_freep(&pls->renditions);
        av_freep(&pls->id3_buf);
        av_dict_free(&pls->id3_initial);
        ff_id3v2_free_extra_meta(&pls->id3_deferred_extra);
        av_freep(&pls->init_sec_buf);
        av_free_packet(&pls->pkt);
        av_freep(&pls->pb.buffer);
        if (pls->input)
            ffurl_close(pls->input);
        if (pls->ctx) {
            pls->ctx->pb = NULL;
            avformat_close_input(&pls->ctx);
        }
        av_free(pls);
    }
    av_freep(&c->playlists);
    av_freep(&c->cookies);
    av_freep(&c->user_agent);
    c->n_playlists = 0;
}

static void free_variant_list(HLSContext *c)
{
    int i;
    for (i = 0; i < c->n_variants; i++) {
        struct variant *var = c->variants[i];
<<<<<<< HEAD
        av_freep(&var->playlists);
=======
        free_segment_list(var);
        av_packet_unref(&var->pkt);
        av_free(var->pb.buffer);
        if (var->input)
            ffurl_close(var->input);
        if (var->ctx) {
            var->ctx->pb = NULL;
            avformat_close_input(&var->ctx);
        }
>>>>>>> ce70f28a
        av_free(var);
    }
    av_freep(&c->variants);
    c->n_variants = 0;
}

static void free_rendition_list(HLSContext *c)
{
    int i;
    for (i = 0; i < c->n_renditions; i++)
        av_freep(&c->renditions[i]);
    av_freep(&c->renditions);
    c->n_renditions = 0;
}

/*
 * Used to reset a statically allocated AVPacket to a clean slate,
 * containing no data.
 */
static void reset_packet(AVPacket *pkt)
{
    av_init_packet(pkt);
    pkt->data = NULL;
}

static struct playlist *new_playlist(HLSContext *c, const char *url,
                                     const char *base)
{
    struct playlist *pls = av_mallocz(sizeof(struct playlist));
    if (!pls)
        return NULL;
    reset_packet(&pls->pkt);
    ff_make_absolute_url(pls->url, sizeof(pls->url), base, url);
    pls->seek_timestamp = AV_NOPTS_VALUE;

    pls->is_id3_timestamped = -1;
    pls->id3_mpegts_timestamp = AV_NOPTS_VALUE;

    dynarray_add(&c->playlists, &c->n_playlists, pls);
    return pls;
}

struct variant_info {
    char bandwidth[20];
    /* variant group ids: */
    char audio[MAX_FIELD_LEN];
    char video[MAX_FIELD_LEN];
    char subtitles[MAX_FIELD_LEN];
};

static struct variant *new_variant(HLSContext *c, struct variant_info *info,
                                   const char *url, const char *base)
{
    struct variant *var;
    struct playlist *pls;

    pls = new_playlist(c, url, base);
    if (!pls)
        return NULL;

    var = av_mallocz(sizeof(struct variant));
    if (!var)
        return NULL;

    if (info) {
        var->bandwidth = atoi(info->bandwidth);
        strcpy(var->audio_group, info->audio);
        strcpy(var->video_group, info->video);
        strcpy(var->subtitles_group, info->subtitles);
    }

    dynarray_add(&c->variants, &c->n_variants, var);
    dynarray_add(&var->playlists, &var->n_playlists, pls);
    return var;
}

static void handle_variant_args(struct variant_info *info, const char *key,
                                int key_len, char **dest, int *dest_len)
{
    if (!strncmp(key, "BANDWIDTH=", key_len)) {
        *dest     =        info->bandwidth;
        *dest_len = sizeof(info->bandwidth);
    } else if (!strncmp(key, "AUDIO=", key_len)) {
        *dest     =        info->audio;
        *dest_len = sizeof(info->audio);
    } else if (!strncmp(key, "VIDEO=", key_len)) {
        *dest     =        info->video;
        *dest_len = sizeof(info->video);
    } else if (!strncmp(key, "SUBTITLES=", key_len)) {
        *dest     =        info->subtitles;
        *dest_len = sizeof(info->subtitles);
    }
}

struct key_info {
     char uri[MAX_URL_SIZE];
     char method[11];
     char iv[35];
};

static void handle_key_args(struct key_info *info, const char *key,
                            int key_len, char **dest, int *dest_len)
{
    if (!strncmp(key, "METHOD=", key_len)) {
        *dest     =        info->method;
        *dest_len = sizeof(info->method);
    } else if (!strncmp(key, "URI=", key_len)) {
        *dest     =        info->uri;
        *dest_len = sizeof(info->uri);
    } else if (!strncmp(key, "IV=", key_len)) {
        *dest     =        info->iv;
        *dest_len = sizeof(info->iv);
    }
}

struct init_section_info {
    char uri[MAX_URL_SIZE];
    char byterange[32];
};

static struct segment *new_init_section(struct playlist *pls,
                                        struct init_section_info *info,
                                        const char *url_base)
{
    struct segment *sec;
    char *ptr;
    char tmp_str[MAX_URL_SIZE];

    if (!info->uri[0])
        return NULL;

    sec = av_mallocz(sizeof(*sec));
    if (!sec)
        return NULL;

    ff_make_absolute_url(tmp_str, sizeof(tmp_str), url_base, info->uri);
    sec->url = av_strdup(tmp_str);
    if (!sec->url) {
        av_free(sec);
        return NULL;
    }

    if (info->byterange[0]) {
        sec->size = atoi(info->byterange);
        ptr = strchr(info->byterange, '@');
        if (ptr)
            sec->url_offset = atoi(ptr+1);
    } else {
        /* the entire file is the init section */
        sec->size = -1;
    }

    dynarray_add(&pls->init_sections, &pls->n_init_sections, sec);

    return sec;
}

static void handle_init_section_args(struct init_section_info *info, const char *key,
                                           int key_len, char **dest, int *dest_len)
{
    if (!strncmp(key, "URI=", key_len)) {
        *dest     =        info->uri;
        *dest_len = sizeof(info->uri);
    } else if (!strncmp(key, "BYTERANGE=", key_len)) {
        *dest     =        info->byterange;
        *dest_len = sizeof(info->byterange);
    }
}

struct rendition_info {
    char type[16];
    char uri[MAX_URL_SIZE];
    char group_id[MAX_FIELD_LEN];
    char language[MAX_FIELD_LEN];
    char assoc_language[MAX_FIELD_LEN];
    char name[MAX_FIELD_LEN];
    char defaultr[4];
    char forced[4];
    char characteristics[MAX_CHARACTERISTICS_LEN];
};

static struct rendition *new_rendition(HLSContext *c, struct rendition_info *info,
                                      const char *url_base)
{
    struct rendition *rend;
    enum AVMediaType type = AVMEDIA_TYPE_UNKNOWN;
    char *characteristic;
    char *chr_ptr;
    char *saveptr;

    if (!strcmp(info->type, "AUDIO"))
        type = AVMEDIA_TYPE_AUDIO;
    else if (!strcmp(info->type, "VIDEO"))
        type = AVMEDIA_TYPE_VIDEO;
    else if (!strcmp(info->type, "SUBTITLES"))
        type = AVMEDIA_TYPE_SUBTITLE;
    else if (!strcmp(info->type, "CLOSED-CAPTIONS"))
        /* CLOSED-CAPTIONS is ignored since we do not support CEA-608 CC in
         * AVC SEI RBSP anyway */
        return NULL;

    if (type == AVMEDIA_TYPE_UNKNOWN)
        return NULL;

    /* URI is mandatory for subtitles as per spec */
    if (type == AVMEDIA_TYPE_SUBTITLE && !info->uri[0])
        return NULL;

    /* TODO: handle subtitles (each segment has to parsed separately) */
    if (c->strict_std_compliance > FF_COMPLIANCE_EXPERIMENTAL)
        if (type == AVMEDIA_TYPE_SUBTITLE)
            return NULL;

    rend = av_mallocz(sizeof(struct rendition));
    if (!rend)
        return NULL;

    dynarray_add(&c->renditions, &c->n_renditions, rend);

    rend->type = type;
    strcpy(rend->group_id, info->group_id);
    strcpy(rend->language, info->language);
    strcpy(rend->name, info->name);

    /* add the playlist if this is an external rendition */
    if (info->uri[0]) {
        rend->playlist = new_playlist(c, info->uri, url_base);
        if (rend->playlist)
            dynarray_add(&rend->playlist->renditions,
                         &rend->playlist->n_renditions, rend);
    }

    if (info->assoc_language[0]) {
        int langlen = strlen(rend->language);
        if (langlen < sizeof(rend->language) - 3) {
            rend->language[langlen] = ',';
            strncpy(rend->language + langlen + 1, info->assoc_language,
                    sizeof(rend->language) - langlen - 2);
        }
    }

    if (!strcmp(info->defaultr, "YES"))
        rend->disposition |= AV_DISPOSITION_DEFAULT;
    if (!strcmp(info->forced, "YES"))
        rend->disposition |= AV_DISPOSITION_FORCED;

    chr_ptr = info->characteristics;
    while ((characteristic = av_strtok(chr_ptr, ",", &saveptr))) {
        if (!strcmp(characteristic, "public.accessibility.describes-music-and-sound"))
            rend->disposition |= AV_DISPOSITION_HEARING_IMPAIRED;
        else if (!strcmp(characteristic, "public.accessibility.describes-video"))
            rend->disposition |= AV_DISPOSITION_VISUAL_IMPAIRED;

        chr_ptr = NULL;
    }

    return rend;
}

static void handle_rendition_args(struct rendition_info *info, const char *key,
                                  int key_len, char **dest, int *dest_len)
{
    if (!strncmp(key, "TYPE=", key_len)) {
        *dest     =        info->type;
        *dest_len = sizeof(info->type);
    } else if (!strncmp(key, "URI=", key_len)) {
        *dest     =        info->uri;
        *dest_len = sizeof(info->uri);
    } else if (!strncmp(key, "GROUP-ID=", key_len)) {
        *dest     =        info->group_id;
        *dest_len = sizeof(info->group_id);
    } else if (!strncmp(key, "LANGUAGE=", key_len)) {
        *dest     =        info->language;
        *dest_len = sizeof(info->language);
    } else if (!strncmp(key, "ASSOC-LANGUAGE=", key_len)) {
        *dest     =        info->assoc_language;
        *dest_len = sizeof(info->assoc_language);
    } else if (!strncmp(key, "NAME=", key_len)) {
        *dest     =        info->name;
        *dest_len = sizeof(info->name);
    } else if (!strncmp(key, "DEFAULT=", key_len)) {
        *dest     =        info->defaultr;
        *dest_len = sizeof(info->defaultr);
    } else if (!strncmp(key, "FORCED=", key_len)) {
        *dest     =        info->forced;
        *dest_len = sizeof(info->forced);
    } else if (!strncmp(key, "CHARACTERISTICS=", key_len)) {
        *dest     =        info->characteristics;
        *dest_len = sizeof(info->characteristics);
    }
    /*
     * ignored:
     * - AUTOSELECT: client may autoselect based on e.g. system language
     * - INSTREAM-ID: EIA-608 closed caption number ("CC1".."CC4")
     */
}

/* used by parse_playlist to allocate a new variant+playlist when the
 * playlist is detected to be a Media Playlist (not Master Playlist)
 * and we have no parent Master Playlist (parsing of which would have
 * allocated the variant and playlist already)
 * *pls == NULL  => Master Playlist or parentless Media Playlist
 * *pls != NULL => parented Media Playlist, playlist+variant allocated */
static int ensure_playlist(HLSContext *c, struct playlist **pls, const char *url)
{
    if (*pls)
        return 0;
    if (!new_variant(c, NULL, url, NULL))
        return AVERROR(ENOMEM);
    *pls = c->playlists[c->n_playlists - 1];
    return 0;
}

static int url_connect(struct playlist *pls, AVDictionary *opts, AVDictionary *opts2)
{
    AVDictionary *tmp = NULL;
    int ret;

    av_dict_copy(&tmp, opts, 0);
    av_dict_copy(&tmp, opts2, 0);

    if ((ret = ffurl_connect(pls->input, &tmp)) < 0) {
        ffurl_close(pls->input);
        pls->input = NULL;
    }

    av_dict_free(&tmp);
    return ret;
}

static void update_options(char **dest, const char *name, void *src)
{
    av_freep(dest);
    av_opt_get(src, name, 0, (uint8_t**)dest);
    if (*dest && !strlen(*dest))
        av_freep(dest);
}

static int open_url(HLSContext *c, URLContext **uc, const char *url, AVDictionary *opts)
{
    AVDictionary *tmp = NULL;
    int ret;

    av_dict_copy(&tmp, c->avio_opts, 0);
    av_dict_copy(&tmp, opts, 0);

    ret = ffurl_open(uc, url, AVIO_FLAG_READ, c->interrupt_callback, &tmp);
    if( ret >= 0) {
        // update cookies on http response with setcookies.
        URLContext *u = *uc;
        update_options(&c->cookies, "cookies", u->priv_data);
        av_dict_set(&opts, "cookies", c->cookies, 0);
    }

    av_dict_free(&tmp);

    return ret;
}

static int parse_playlist(HLSContext *c, const char *url,
                          struct playlist *pls, AVIOContext *in)
{
    int ret = 0, is_segment = 0, is_variant = 0;
    int64_t duration = 0;
    enum KeyType key_type = KEY_NONE;
    uint8_t iv[16] = "";
    int has_iv = 0;
    char key[MAX_URL_SIZE] = "";
    char line[MAX_URL_SIZE];
    const char *ptr;
    int close_in = 0;
    int64_t seg_offset = 0;
    int64_t seg_size = -1;
    uint8_t *new_url = NULL;
    struct variant_info variant_info;
    char tmp_str[MAX_URL_SIZE];
    struct segment *cur_init_section = NULL;

    if (!in) {
#if 1
        AVDictionary *opts = NULL;
        close_in = 1;
        /* Some HLS servers don't like being sent the range header */
        av_dict_set(&opts, "seekable", "0", 0);

        // broker prior HTTP options that should be consistent across requests
        av_dict_set(&opts, "user-agent", c->user_agent, 0);
        av_dict_set(&opts, "cookies", c->cookies, 0);
        av_dict_set(&opts, "headers", c->headers, 0);

        ret = avio_open2(&in, url, AVIO_FLAG_READ,
                         c->interrupt_callback, &opts);
        av_dict_free(&opts);
        if (ret < 0)
            return ret;
#else
        ret = open_in(c, &in, url);
        if (ret < 0)
            return ret;
        close_in = 1;
#endif
    }

    if (av_opt_get(in, "location", AV_OPT_SEARCH_CHILDREN, &new_url) >= 0)
        url = new_url;

    read_chomp_line(in, line, sizeof(line));
    if (strcmp(line, "#EXTM3U")) {
        ret = AVERROR_INVALIDDATA;
        goto fail;
    }

    if (pls) {
        free_segment_list(pls);
        pls->finished = 0;
        pls->type = PLS_TYPE_UNSPECIFIED;
    }
    while (!avio_feof(in)) {
        read_chomp_line(in, line, sizeof(line));
        if (av_strstart(line, "#EXT-X-STREAM-INF:", &ptr)) {
            is_variant = 1;
            memset(&variant_info, 0, sizeof(variant_info));
            ff_parse_key_value(ptr, (ff_parse_key_val_cb) handle_variant_args,
                               &variant_info);
        } else if (av_strstart(line, "#EXT-X-KEY:", &ptr)) {
            struct key_info info = {{0}};
            ff_parse_key_value(ptr, (ff_parse_key_val_cb) handle_key_args,
                               &info);
            key_type = KEY_NONE;
            has_iv = 0;
            if (!strcmp(info.method, "AES-128"))
                key_type = KEY_AES_128;
            if (!strcmp(info.method, "SAMPLE-AES"))
                key_type = KEY_SAMPLE_AES;
            if (!strncmp(info.iv, "0x", 2) || !strncmp(info.iv, "0X", 2)) {
                ff_hex_to_data(iv, info.iv + 2);
                has_iv = 1;
            }
            av_strlcpy(key, info.uri, sizeof(key));
        } else if (av_strstart(line, "#EXT-X-MEDIA:", &ptr)) {
            struct rendition_info info = {{0}};
            ff_parse_key_value(ptr, (ff_parse_key_val_cb) handle_rendition_args,
                               &info);
            new_rendition(c, &info, url);
        } else if (av_strstart(line, "#EXT-X-TARGETDURATION:", &ptr)) {
            ret = ensure_playlist(c, &pls, url);
            if (ret < 0)
                goto fail;
            pls->target_duration = atoi(ptr) * AV_TIME_BASE;
        } else if (av_strstart(line, "#EXT-X-MEDIA-SEQUENCE:", &ptr)) {
            ret = ensure_playlist(c, &pls, url);
            if (ret < 0)
                goto fail;
            pls->start_seq_no = atoi(ptr);
        } else if (av_strstart(line, "#EXT-X-PLAYLIST-TYPE:", &ptr)) {
            ret = ensure_playlist(c, &pls, url);
            if (ret < 0)
                goto fail;
            if (!strcmp(ptr, "EVENT"))
                pls->type = PLS_TYPE_EVENT;
            else if (!strcmp(ptr, "VOD"))
                pls->type = PLS_TYPE_VOD;
        } else if (av_strstart(line, "#EXT-X-MAP:", &ptr)) {
            struct init_section_info info = {{0}};
            ret = ensure_playlist(c, &pls, url);
            if (ret < 0)
                goto fail;
            ff_parse_key_value(ptr, (ff_parse_key_val_cb) handle_init_section_args,
                               &info);
            cur_init_section = new_init_section(pls, &info, url);
        } else if (av_strstart(line, "#EXT-X-ENDLIST", &ptr)) {
            if (pls)
                pls->finished = 1;
        } else if (av_strstart(line, "#EXTINF:", &ptr)) {
            is_segment = 1;
            duration   = atof(ptr) * AV_TIME_BASE;
        } else if (av_strstart(line, "#EXT-X-BYTERANGE:", &ptr)) {
            seg_size = atoi(ptr);
            ptr = strchr(ptr, '@');
            if (ptr)
                seg_offset = atoi(ptr+1);
        } else if (av_strstart(line, "#", NULL)) {
            continue;
        } else if (line[0]) {
            if (is_variant) {
                if (!new_variant(c, &variant_info, line, url)) {
                    ret = AVERROR(ENOMEM);
                    goto fail;
                }
                is_variant = 0;
            }
            if (is_segment) {
                struct segment *seg;
                if (!pls) {
                    if (!new_variant(c, 0, url, NULL)) {
                        ret = AVERROR(ENOMEM);
                        goto fail;
                    }
                    pls = c->playlists[c->n_playlists - 1];
                }
                seg = av_malloc(sizeof(struct segment));
                if (!seg) {
                    ret = AVERROR(ENOMEM);
                    goto fail;
                }
                seg->duration = duration;
                seg->key_type = key_type;
                if (has_iv) {
                    memcpy(seg->iv, iv, sizeof(iv));
                } else {
                    int seq = pls->start_seq_no + pls->n_segments;
                    memset(seg->iv, 0, sizeof(seg->iv));
                    AV_WB32(seg->iv + 12, seq);
                }

                if (key_type != KEY_NONE) {
                    ff_make_absolute_url(tmp_str, sizeof(tmp_str), url, key);
                    seg->key = av_strdup(tmp_str);
                    if (!seg->key) {
                        av_free(seg);
                        ret = AVERROR(ENOMEM);
                        goto fail;
                    }
                } else {
                    seg->key = NULL;
                }

                ff_make_absolute_url(tmp_str, sizeof(tmp_str), url, line);
                seg->url = av_strdup(tmp_str);
                if (!seg->url) {
                    av_free(seg->key);
                    av_free(seg);
                    ret = AVERROR(ENOMEM);
                    goto fail;
                }

                dynarray_add(&pls->segments, &pls->n_segments, seg);
                is_segment = 0;

                seg->size = seg_size;
                if (seg_size >= 0) {
                    seg->url_offset = seg_offset;
                    seg_offset += seg_size;
                    seg_size = -1;
                } else {
                    seg->url_offset = 0;
                    seg_offset = 0;
                }

                seg->init_section = cur_init_section;
            }
        }
    }
    if (pls)
        pls->last_load_time = av_gettime_relative();

fail:
    av_free(new_url);
    if (close_in)
        avio_close(in);
    return ret;
}

static struct segment *current_segment(struct playlist *pls)
{
    return pls->segments[pls->cur_seq_no - pls->start_seq_no];
}

enum ReadFromURLMode {
    READ_NORMAL,
    READ_COMPLETE,
};

/* read from URLContext, limiting read to current segment */
static int read_from_url(struct playlist *pls, struct segment *seg,
                         uint8_t *buf, int buf_size,
                         enum ReadFromURLMode mode)
{
    int ret;

     /* limit read if the segment was only a part of a file */
    if (seg->size >= 0)
        buf_size = FFMIN(buf_size, seg->size - pls->cur_seg_offset);

    if (mode == READ_COMPLETE)
        ret = ffurl_read_complete(pls->input, buf, buf_size);
    else
        ret = ffurl_read(pls->input, buf, buf_size);

    if (ret > 0)
        pls->cur_seg_offset += ret;

    return ret;
}

/* Parse the raw ID3 data and pass contents to caller */
static void parse_id3(AVFormatContext *s, AVIOContext *pb,
                      AVDictionary **metadata, int64_t *dts,
                      ID3v2ExtraMetaAPIC **apic, ID3v2ExtraMeta **extra_meta)
{
    static const char id3_priv_owner_ts[] = "com.apple.streaming.transportStreamTimestamp";
    ID3v2ExtraMeta *meta;

    ff_id3v2_read_dict(pb, metadata, ID3v2_DEFAULT_MAGIC, extra_meta);
    for (meta = *extra_meta; meta; meta = meta->next) {
        if (!strcmp(meta->tag, "PRIV")) {
            ID3v2ExtraMetaPRIV *priv = meta->data;
            if (priv->datasize == 8 && !strcmp(priv->owner, id3_priv_owner_ts)) {
                /* 33-bit MPEG timestamp */
                int64_t ts = AV_RB64(priv->data);
                av_log(s, AV_LOG_DEBUG, "HLS ID3 audio timestamp %"PRId64"\n", ts);
                if ((ts & ~((1ULL << 33) - 1)) == 0)
                    *dts = ts;
                else
                    av_log(s, AV_LOG_ERROR, "Invalid HLS ID3 audio timestamp %"PRId64"\n", ts);
            }
        } else if (!strcmp(meta->tag, "APIC") && apic)
            *apic = meta->data;
    }
}

/* Check if the ID3 metadata contents have changed */
static int id3_has_changed_values(struct playlist *pls, AVDictionary *metadata,
                                  ID3v2ExtraMetaAPIC *apic)
{
    AVDictionaryEntry *entry = NULL;
    AVDictionaryEntry *oldentry;
    /* check that no keys have changed values */
    while ((entry = av_dict_get(metadata, "", entry, AV_DICT_IGNORE_SUFFIX))) {
        oldentry = av_dict_get(pls->id3_initial, entry->key, NULL, AV_DICT_MATCH_CASE);
        if (!oldentry || strcmp(oldentry->value, entry->value) != 0)
            return 1;
    }

    /* check if apic appeared */
    if (apic && (pls->ctx->nb_streams != 2 || !pls->ctx->streams[1]->attached_pic.data))
        return 1;

    if (apic) {
        int size = pls->ctx->streams[1]->attached_pic.size;
        if (size != apic->buf->size - AV_INPUT_BUFFER_PADDING_SIZE)
            return 1;

        if (memcmp(apic->buf->data, pls->ctx->streams[1]->attached_pic.data, size) != 0)
            return 1;
    }

    return 0;
}

/* Parse ID3 data and handle the found data */
static void handle_id3(AVIOContext *pb, struct playlist *pls)
{
    AVDictionary *metadata = NULL;
    ID3v2ExtraMetaAPIC *apic = NULL;
    ID3v2ExtraMeta *extra_meta = NULL;
    int64_t timestamp = AV_NOPTS_VALUE;

    parse_id3(pls->ctx, pb, &metadata, &timestamp, &apic, &extra_meta);

    if (timestamp != AV_NOPTS_VALUE) {
        pls->id3_mpegts_timestamp = timestamp;
        pls->id3_offset = 0;
    }

    if (!pls->id3_found) {
        /* initial ID3 tags */
        av_assert0(!pls->id3_deferred_extra);
        pls->id3_found = 1;

        /* get picture attachment and set text metadata */
        if (pls->ctx->nb_streams)
            ff_id3v2_parse_apic(pls->ctx, &extra_meta);
        else
            /* demuxer not yet opened, defer picture attachment */
            pls->id3_deferred_extra = extra_meta;

        av_dict_copy(&pls->ctx->metadata, metadata, 0);
        pls->id3_initial = metadata;

    } else {
        if (!pls->id3_changed && id3_has_changed_values(pls, metadata, apic)) {
            avpriv_report_missing_feature(pls->ctx, "Changing ID3 metadata in HLS audio elementary stream");
            pls->id3_changed = 1;
        }
        av_dict_free(&metadata);
    }

    if (!pls->id3_deferred_extra)
        ff_id3v2_free_extra_meta(&extra_meta);
}

/* Intercept and handle ID3 tags between URLContext and AVIOContext */
static void intercept_id3(struct playlist *pls, uint8_t *buf,
                         int buf_size, int *len)
{
    /* intercept id3 tags, we do not want to pass them to the raw
     * demuxer on all segment switches */
    int bytes;
    int id3_buf_pos = 0;
    int fill_buf = 0;
    struct segment *seg = current_segment(pls);

    /* gather all the id3 tags */
    while (1) {
        /* see if we can retrieve enough data for ID3 header */
        if (*len < ID3v2_HEADER_SIZE && buf_size >= ID3v2_HEADER_SIZE) {
            bytes = read_from_url(pls, seg, buf + *len, ID3v2_HEADER_SIZE - *len, READ_COMPLETE);
            if (bytes > 0) {

                if (bytes == ID3v2_HEADER_SIZE - *len)
                    /* no EOF yet, so fill the caller buffer again after
                     * we have stripped the ID3 tags */
                    fill_buf = 1;

                *len += bytes;

            } else if (*len <= 0) {
                /* error/EOF */
                *len = bytes;
                fill_buf = 0;
            }
        }

        if (*len < ID3v2_HEADER_SIZE)
            break;

        if (ff_id3v2_match(buf, ID3v2_DEFAULT_MAGIC)) {
            int64_t maxsize = seg->size >= 0 ? seg->size : 1024*1024;
            int taglen = ff_id3v2_tag_len(buf);
            int tag_got_bytes = FFMIN(taglen, *len);
            int remaining = taglen - tag_got_bytes;

            if (taglen > maxsize) {
                av_log(pls->ctx, AV_LOG_ERROR, "Too large HLS ID3 tag (%d > %"PRId64" bytes)\n",
                       taglen, maxsize);
                break;
            }

            /*
             * Copy the id3 tag to our temporary id3 buffer.
             * We could read a small id3 tag directly without memcpy, but
             * we would still need to copy the large tags, and handling
             * both of those cases together with the possibility for multiple
             * tags would make the handling a bit complex.
             */
            pls->id3_buf = av_fast_realloc(pls->id3_buf, &pls->id3_buf_size, id3_buf_pos + taglen);
            if (!pls->id3_buf)
                break;
            memcpy(pls->id3_buf + id3_buf_pos, buf, tag_got_bytes);
            id3_buf_pos += tag_got_bytes;

            /* strip the intercepted bytes */
            *len -= tag_got_bytes;
            memmove(buf, buf + tag_got_bytes, *len);
            av_log(pls->ctx, AV_LOG_DEBUG, "Stripped %d HLS ID3 bytes\n", tag_got_bytes);

            if (remaining > 0) {
                /* read the rest of the tag in */
                if (read_from_url(pls, seg, pls->id3_buf + id3_buf_pos, remaining, READ_COMPLETE) != remaining)
                    break;
                id3_buf_pos += remaining;
                av_log(pls->ctx, AV_LOG_DEBUG, "Stripped additional %d HLS ID3 bytes\n", remaining);
            }

        } else {
            /* no more ID3 tags */
            break;
        }
    }

    /* re-fill buffer for the caller unless EOF */
    if (*len >= 0 && (fill_buf || *len == 0)) {
        bytes = read_from_url(pls, seg, buf + *len, buf_size - *len, READ_NORMAL);

        /* ignore error if we already had some data */
        if (bytes >= 0)
            *len += bytes;
        else if (*len == 0)
            *len = bytes;
    }

    if (pls->id3_buf) {
        /* Now parse all the ID3 tags */
        AVIOContext id3ioctx;
        ffio_init_context(&id3ioctx, pls->id3_buf, id3_buf_pos, 0, NULL, NULL, NULL, NULL);
        handle_id3(&id3ioctx, pls);
    }

    if (pls->is_id3_timestamped == -1)
        pls->is_id3_timestamped = (pls->id3_mpegts_timestamp != AV_NOPTS_VALUE);
}

static int open_input(HLSContext *c, struct playlist *pls, struct segment *seg)
{
    AVDictionary *opts = NULL;
    int ret;

    // broker prior HTTP options that should be consistent across requests
    av_dict_set(&opts, "user-agent", c->user_agent, 0);
    av_dict_set(&opts, "cookies", c->cookies, 0);
    av_dict_set(&opts, "headers", c->headers, 0);
    av_dict_set(&opts, "seekable", "0", 0);

    if (seg->size >= 0) {
        /* try to restrict the HTTP request to the part we want
         * (if this is in fact a HTTP request) */
        av_dict_set_int(&opts, "offset", seg->url_offset, 0);
        av_dict_set_int(&opts, "end_offset", seg->url_offset + seg->size, 0);
    }

    av_log(pls->parent, AV_LOG_VERBOSE, "HLS request for url '%s', offset %"PRId64", playlist %d\n",
           seg->url, seg->url_offset, pls->index);

    if (seg->key_type == KEY_NONE) {
        ret = open_url(pls->parent->priv_data, &pls->input, seg->url, opts);
    } else if (seg->key_type == KEY_AES_128) {
//         HLSContext *c = var->parent->priv_data;
        char iv[33], key[33], url[MAX_URL_SIZE];
        if (strcmp(seg->key, pls->key_url)) {
            URLContext *uc;
            if (open_url(pls->parent->priv_data, &uc, seg->key, opts) == 0) {
                if (ffurl_read_complete(uc, pls->key, sizeof(pls->key))
                    != sizeof(pls->key)) {
                    av_log(NULL, AV_LOG_ERROR, "Unable to read key file %s\n",
                           seg->key);
                }
                ffurl_close(uc);
            } else {
                av_log(NULL, AV_LOG_ERROR, "Unable to open key file %s\n",
                       seg->key);
            }
            av_strlcpy(pls->key_url, seg->key, sizeof(pls->key_url));
        }
        ff_data_to_hex(iv, seg->iv, sizeof(seg->iv), 0);
        ff_data_to_hex(key, pls->key, sizeof(pls->key), 0);
        iv[32] = key[32] = '\0';
        if (strstr(seg->url, "://"))
            snprintf(url, sizeof(url), "crypto+%s", seg->url);
        else
            snprintf(url, sizeof(url), "crypto:%s", seg->url);

        if ((ret = ffurl_alloc(&pls->input, url, AVIO_FLAG_READ,
                               &pls->parent->interrupt_callback)) < 0)
            goto cleanup;
        av_opt_set(pls->input->priv_data, "key", key, 0);
        av_opt_set(pls->input->priv_data, "iv", iv, 0);

        if ((ret = url_connect(pls, c->avio_opts, opts)) < 0) {
            goto cleanup;
        }
        ret = 0;
    } else if (seg->key_type == KEY_SAMPLE_AES) {
        av_log(pls->parent, AV_LOG_ERROR,
               "SAMPLE-AES encryption is not supported yet\n");
        ret = AVERROR_PATCHWELCOME;
    }
    else
      ret = AVERROR(ENOSYS);

    /* Seek to the requested position. If this was a HTTP request, the offset
     * should already be where want it to, but this allows e.g. local testing
     * without a HTTP server. */
    if (ret == 0 && seg->key_type == KEY_NONE && seg->url_offset) {
        int seekret = ffurl_seek(pls->input, seg->url_offset, SEEK_SET);
        if (seekret < 0) {
            av_log(pls->parent, AV_LOG_ERROR, "Unable to seek to offset %"PRId64" of HLS segment '%s'\n", seg->url_offset, seg->url);
            ret = seekret;
            ffurl_close(pls->input);
            pls->input = NULL;
        }
    }

cleanup:
    av_dict_free(&opts);
    pls->cur_seg_offset = 0;
    return ret;
}

static int update_init_section(struct playlist *pls, struct segment *seg)
{
    static const int max_init_section_size = 1024*1024;
    HLSContext *c = pls->parent->priv_data;
    int64_t sec_size;
    int64_t urlsize;
    int ret;

    if (seg->init_section == pls->cur_init_section)
        return 0;

    pls->cur_init_section = NULL;

    if (!seg->init_section)
        return 0;

    /* this will clobber playlist URLContext stuff, so this should be
     * called between segments only */
    ret = open_input(c, pls, seg->init_section);
    if (ret < 0) {
        av_log(pls->parent, AV_LOG_WARNING,
               "Failed to open an initialization section in playlist %d\n",
               pls->index);
        return ret;
    }

    if (seg->init_section->size >= 0)
        sec_size = seg->init_section->size;
    else if ((urlsize = ffurl_size(pls->input)) >= 0)
        sec_size = urlsize;
    else
        sec_size = max_init_section_size;

    av_log(pls->parent, AV_LOG_DEBUG,
           "Downloading an initialization section of size %"PRId64"\n",
           sec_size);

    sec_size = FFMIN(sec_size, max_init_section_size);

    av_fast_malloc(&pls->init_sec_buf, &pls->init_sec_buf_size, sec_size);

    ret = read_from_url(pls, seg->init_section, pls->init_sec_buf,
                        pls->init_sec_buf_size, READ_COMPLETE);
    ffurl_close(pls->input);
    pls->input = NULL;

    if (ret < 0)
        return ret;

    pls->cur_init_section = seg->init_section;
    pls->init_sec_data_len = ret;
    pls->init_sec_buf_read_offset = 0;

    /* spec says audio elementary streams do not have media initialization
     * sections, so there should be no ID3 timestamps */
    pls->is_id3_timestamped = 0;

    return 0;
}

static int64_t default_reload_interval(struct playlist *pls)
{
    return pls->n_segments > 0 ?
                          pls->segments[pls->n_segments - 1]->duration :
                          pls->target_duration;
}

static int read_data(void *opaque, uint8_t *buf, int buf_size)
{
    struct playlist *v = opaque;
    HLSContext *c = v->parent->priv_data;
    int ret, i;
    int just_opened = 0;

restart:
    if (!v->needed)
        return AVERROR_EOF;

    if (!v->input) {
        int64_t reload_interval;
        struct segment *seg;

        /* Check that the playlist is still needed before opening a new
         * segment. */
        if (v->ctx && v->ctx->nb_streams &&
            v->parent->nb_streams >= v->stream_offset + v->ctx->nb_streams) {
            v->needed = 0;
            for (i = v->stream_offset; i < v->stream_offset + v->ctx->nb_streams;
                i++) {
                if (v->parent->streams[i]->discard < AVDISCARD_ALL)
                    v->needed = 1;
            }
        }
        if (!v->needed) {
            av_log(v->parent, AV_LOG_INFO, "No longer receiving playlist %d\n",
                v->index);
            return AVERROR_EOF;
        }

        /* If this is a live stream and the reload interval has elapsed since
         * the last playlist reload, reload the playlists now. */
        reload_interval = default_reload_interval(v);

reload:
        if (!v->finished &&
            av_gettime_relative() - v->last_load_time >= reload_interval) {
            if ((ret = parse_playlist(c, v->url, v, NULL)) < 0) {
                av_log(v->parent, AV_LOG_WARNING, "Failed to reload playlist %d\n",
                       v->index);
                return ret;
            }
            /* If we need to reload the playlist again below (if
             * there's still no more segments), switch to a reload
             * interval of half the target duration. */
            reload_interval = v->target_duration / 2;
        }
        if (v->cur_seq_no < v->start_seq_no) {
            av_log(NULL, AV_LOG_WARNING,
                   "skipping %d segments ahead, expired from playlists\n",
                   v->start_seq_no - v->cur_seq_no);
            v->cur_seq_no = v->start_seq_no;
        }
        if (v->cur_seq_no >= v->start_seq_no + v->n_segments) {
            if (v->finished)
                return AVERROR_EOF;
            while (av_gettime_relative() - v->last_load_time < reload_interval) {
                if (ff_check_interrupt(c->interrupt_callback))
                    return AVERROR_EXIT;
                av_usleep(100*1000);
            }
            /* Enough time has elapsed since the last reload */
            goto reload;
        }

        seg = current_segment(v);

        /* load/update Media Initialization Section, if any */
        ret = update_init_section(v, seg);
        if (ret)
            return ret;

        ret = open_input(c, v, seg);
        if (ret < 0) {
            if (ff_check_interrupt(c->interrupt_callback))
                return AVERROR_EXIT;
            av_log(v->parent, AV_LOG_WARNING, "Failed to open segment of playlist %d\n",
                   v->index);
            v->cur_seq_no += 1;
            goto reload;
        }
        just_opened = 1;
    }

    if (v->init_sec_buf_read_offset < v->init_sec_data_len) {
        /* Push init section out first before first actual segment */
        int copy_size = FFMIN(v->init_sec_data_len - v->init_sec_buf_read_offset, buf_size);
        memcpy(buf, v->init_sec_buf, copy_size);
        v->init_sec_buf_read_offset += copy_size;
        return copy_size;
    }

    ret = read_from_url(v, current_segment(v), buf, buf_size, READ_NORMAL);
    if (ret > 0) {
        if (just_opened && v->is_id3_timestamped != 0) {
            /* Intercept ID3 tags here, elementary audio streams are required
             * to convey timestamps using them in the beginning of each segment. */
            intercept_id3(v, buf, buf_size, &ret);
        }

        return ret;
    }
    ffurl_close(v->input);
    v->input = NULL;
    v->cur_seq_no++;

    c->cur_seq_no = v->cur_seq_no;

    goto restart;
}

static int playlist_in_multiple_variants(HLSContext *c, struct playlist *pls)
{
    int variant_count = 0;
    int i, j;

    for (i = 0; i < c->n_variants && variant_count < 2; i++) {
        struct variant *v = c->variants[i];

        for (j = 0; j < v->n_playlists; j++) {
            if (v->playlists[j] == pls) {
                variant_count++;
                break;
            }
        }
    }

    return variant_count >= 2;
}

static void add_renditions_to_variant(HLSContext *c, struct variant *var,
                                      enum AVMediaType type, const char *group_id)
{
    int i;

    for (i = 0; i < c->n_renditions; i++) {
        struct rendition *rend = c->renditions[i];

        if (rend->type == type && !strcmp(rend->group_id, group_id)) {

            if (rend->playlist)
                /* rendition is an external playlist
                 * => add the playlist to the variant */
                dynarray_add(&var->playlists, &var->n_playlists, rend->playlist);
            else
                /* rendition is part of the variant main Media Playlist
                 * => add the rendition to the main Media Playlist */
                dynarray_add(&var->playlists[0]->renditions,
                             &var->playlists[0]->n_renditions,
                             rend);
        }
    }
}

static void add_metadata_from_renditions(AVFormatContext *s, struct playlist *pls,
                                         enum AVMediaType type)
{
    int rend_idx = 0;
    int i;

    for (i = 0; i < pls->ctx->nb_streams; i++) {
        AVStream *st = s->streams[pls->stream_offset + i];

        if (st->codec->codec_type != type)
            continue;

        for (; rend_idx < pls->n_renditions; rend_idx++) {
            struct rendition *rend = pls->renditions[rend_idx];

            if (rend->type != type)
                continue;

            if (rend->language[0])
                av_dict_set(&st->metadata, "language", rend->language, 0);
            if (rend->name[0])
                av_dict_set(&st->metadata, "comment", rend->name, 0);

            st->disposition |= rend->disposition;
        }
        if (rend_idx >=pls->n_renditions)
            break;
    }
}

/* if timestamp was in valid range: returns 1 and sets seq_no
 * if not: returns 0 and sets seq_no to closest segment */
static int find_timestamp_in_playlist(HLSContext *c, struct playlist *pls,
                                      int64_t timestamp, int *seq_no)
{
    int i;
    int64_t pos = c->first_timestamp == AV_NOPTS_VALUE ?
                  0 : c->first_timestamp;

    if (timestamp < pos) {
        *seq_no = pls->start_seq_no;
        return 0;
    }

    for (i = 0; i < pls->n_segments; i++) {
        int64_t diff = pos + pls->segments[i]->duration - timestamp;
        if (diff > 0) {
            *seq_no = pls->start_seq_no + i;
            return 1;
        }
        pos += pls->segments[i]->duration;
    }

    *seq_no = pls->start_seq_no + pls->n_segments - 1;

    return 0;
}

static int select_cur_seq_no(HLSContext *c, struct playlist *pls)
{
    int seq_no;

    if (!pls->finished && !c->first_packet &&
        av_gettime_relative() - pls->last_load_time >= default_reload_interval(pls))
        /* reload the playlist since it was suspended */
        parse_playlist(c, pls->url, pls, NULL);

    /* If playback is already in progress (we are just selecting a new
     * playlist) and this is a complete file, find the matching segment
     * by counting durations. */
    if (pls->finished && c->cur_timestamp != AV_NOPTS_VALUE) {
        find_timestamp_in_playlist(c, pls, c->cur_timestamp, &seq_no);
        return seq_no;
    }

    if (!pls->finished) {
        if (!c->first_packet && /* we are doing a segment selection during playback */
            c->cur_seq_no >= pls->start_seq_no &&
            c->cur_seq_no < pls->start_seq_no + pls->n_segments)
            /* While spec 3.4.3 says that we cannot assume anything about the
             * content at the same sequence number on different playlists,
             * in practice this seems to work and doing it otherwise would
             * require us to download a segment to inspect its timestamps. */
            return c->cur_seq_no;

        /* If this is a live stream, start live_start_index segments from the
         * start or end */
        if (c->live_start_index < 0)
            return pls->start_seq_no + FFMAX(pls->n_segments + c->live_start_index, 0);
        else
            return pls->start_seq_no + FFMIN(c->live_start_index, pls->n_segments - 1);
    }

    /* Otherwise just start on the first segment. */
    return pls->start_seq_no;
}

static int save_avio_options(AVFormatContext *s)
{
    HLSContext *c = s->priv_data;
    const char *opts[] = { "headers", "user_agent", "user-agent", "cookies", NULL }, **opt = opts;
    uint8_t *buf;
    int ret = 0;

    while (*opt) {
        if (av_opt_get(s->pb, *opt, AV_OPT_SEARCH_CHILDREN | AV_OPT_ALLOW_NULL, &buf) >= 0) {
            ret = av_dict_set(&c->avio_opts, *opt, buf,
                              AV_DICT_DONT_STRDUP_VAL);
            if (ret < 0)
                return ret;
        }
        opt++;
    }

    return ret;
}

static int hls_read_header(AVFormatContext *s)
{
    URLContext *u = (s->flags & AVFMT_FLAG_CUSTOM_IO) ? NULL : s->pb->opaque;
    HLSContext *c = s->priv_data;
    int ret = 0, i, j, stream_offset = 0;

    c->interrupt_callback = &s->interrupt_callback;
    c->strict_std_compliance = s->strict_std_compliance;

    c->first_packet = 1;
    c->first_timestamp = AV_NOPTS_VALUE;
    c->cur_timestamp = AV_NOPTS_VALUE;

    // if the URL context is good, read important options we must broker later
    if (u && u->prot->priv_data_class) {
        // get the previous user agent & set back to null if string size is zero
        update_options(&c->user_agent, "user-agent", u->priv_data);

        // get the previous cookies & set back to null if string size is zero
        update_options(&c->cookies, "cookies", u->priv_data);

        // get the previous headers & set back to null if string size is zero
        update_options(&c->headers, "headers", u->priv_data);
    }

    if ((ret = parse_playlist(c, s->filename, NULL, s->pb)) < 0)
        goto fail;

    if ((ret = save_avio_options(s)) < 0)
        goto fail;

    /* Some HLS servers don't like being sent the range header */
    av_dict_set(&c->avio_opts, "seekable", "0", 0);

    if (c->n_variants == 0) {
        av_log(NULL, AV_LOG_WARNING, "Empty playlist\n");
        ret = AVERROR_EOF;
        goto fail;
    }
    /* If the playlist only contained playlists (Master Playlist),
     * parse each individual playlist. */
    if (c->n_playlists > 1 || c->playlists[0]->n_segments == 0) {
        for (i = 0; i < c->n_playlists; i++) {
            struct playlist *pls = c->playlists[i];
            if ((ret = parse_playlist(c, pls->url, pls, NULL)) < 0)
                goto fail;
        }
    }

    if (c->variants[0]->playlists[0]->n_segments == 0) {
        av_log(NULL, AV_LOG_WARNING, "Empty playlist\n");
        ret = AVERROR_EOF;
        goto fail;
    }

    /* If this isn't a live stream, calculate the total duration of the
     * stream. */
    if (c->variants[0]->playlists[0]->finished) {
        int64_t duration = 0;
        for (i = 0; i < c->variants[0]->playlists[0]->n_segments; i++)
            duration += c->variants[0]->playlists[0]->segments[i]->duration;
        s->duration = duration;
    }

    /* Associate renditions with variants */
    for (i = 0; i < c->n_variants; i++) {
        struct variant *var = c->variants[i];

        if (var->audio_group[0])
            add_renditions_to_variant(c, var, AVMEDIA_TYPE_AUDIO, var->audio_group);
        if (var->video_group[0])
            add_renditions_to_variant(c, var, AVMEDIA_TYPE_VIDEO, var->video_group);
        if (var->subtitles_group[0])
            add_renditions_to_variant(c, var, AVMEDIA_TYPE_SUBTITLE, var->subtitles_group);
    }

    /* Open the demuxer for each playlist */
    for (i = 0; i < c->n_playlists; i++) {
        struct playlist *pls = c->playlists[i];
        AVInputFormat *in_fmt = NULL;

        if (!(pls->ctx = avformat_alloc_context())) {
            ret = AVERROR(ENOMEM);
            goto fail;
        }

        if (pls->n_segments == 0)
            continue;

        pls->index  = i;
        pls->needed = 1;
        pls->parent = s;
        pls->cur_seq_no = select_cur_seq_no(c, pls);

        pls->read_buffer = av_malloc(INITIAL_BUFFER_SIZE);
        if (!pls->read_buffer){
            ret = AVERROR(ENOMEM);
            avformat_free_context(pls->ctx);
            pls->ctx = NULL;
            goto fail;
        }
        ffio_init_context(&pls->pb, pls->read_buffer, INITIAL_BUFFER_SIZE, 0, pls,
                          read_data, NULL, NULL);
        pls->pb.seekable = 0;
        ret = av_probe_input_buffer(&pls->pb, &in_fmt, pls->segments[0]->url,
                                    NULL, 0, 0);
        if (ret < 0) {
            /* Free the ctx - it isn't initialized properly at this point,
             * so avformat_close_input shouldn't be called. If
             * avformat_open_input fails below, it frees and zeros the
             * context, so it doesn't need any special treatment like this. */
            av_log(s, AV_LOG_ERROR, "Error when loading first segment '%s'\n", pls->segments[0]->url);
            avformat_free_context(pls->ctx);
            pls->ctx = NULL;
            goto fail;
        }
        pls->ctx->pb       = &pls->pb;
        pls->stream_offset = stream_offset;

        if ((ret = ff_copy_whitelists(pls->ctx, s)) < 0)
            goto fail;

        ret = avformat_open_input(&pls->ctx, pls->segments[0]->url, in_fmt, NULL);
        if (ret < 0)
            goto fail;

        if (pls->id3_deferred_extra && pls->ctx->nb_streams == 1) {
            ff_id3v2_parse_apic(pls->ctx, &pls->id3_deferred_extra);
            avformat_queue_attached_pictures(pls->ctx);
            ff_id3v2_free_extra_meta(&pls->id3_deferred_extra);
            pls->id3_deferred_extra = NULL;
        }

        pls->ctx->ctx_flags &= ~AVFMTCTX_NOHEADER;
        ret = avformat_find_stream_info(pls->ctx, NULL);
        if (ret < 0)
            goto fail;

        if (pls->is_id3_timestamped == -1)
            av_log(s, AV_LOG_WARNING, "No expected HTTP requests have been made\n");

        /* Create new AVStreams for each stream in this playlist */
        for (j = 0; j < pls->ctx->nb_streams; j++) {
            AVStream *st = avformat_new_stream(s, NULL);
            AVStream *ist = pls->ctx->streams[j];
            if (!st) {
                ret = AVERROR(ENOMEM);
                goto fail;
            }
            st->id = i;

            avcodec_copy_context(st->codec, pls->ctx->streams[j]->codec);

            if (pls->is_id3_timestamped) /* custom timestamps via id3 */
                avpriv_set_pts_info(st, 33, 1, MPEG_TIME_BASE);
            else
                avpriv_set_pts_info(st, ist->pts_wrap_bits, ist->time_base.num, ist->time_base.den);
        }

        add_metadata_from_renditions(s, pls, AVMEDIA_TYPE_AUDIO);
        add_metadata_from_renditions(s, pls, AVMEDIA_TYPE_VIDEO);
        add_metadata_from_renditions(s, pls, AVMEDIA_TYPE_SUBTITLE);

        stream_offset += pls->ctx->nb_streams;
    }

    /* Create a program for each variant */
    for (i = 0; i < c->n_variants; i++) {
        struct variant *v = c->variants[i];
        AVProgram *program;

        program = av_new_program(s, i);
        if (!program)
            goto fail;
        av_dict_set_int(&program->metadata, "variant_bitrate", v->bandwidth, 0);

        for (j = 0; j < v->n_playlists; j++) {
            struct playlist *pls = v->playlists[j];
            int is_shared = playlist_in_multiple_variants(c, pls);
            int k;

            for (k = 0; k < pls->ctx->nb_streams; k++) {
                struct AVStream *st = s->streams[pls->stream_offset + k];

                ff_program_add_stream_index(s, i, pls->stream_offset + k);

                /* Set variant_bitrate for streams unique to this variant */
                if (!is_shared && v->bandwidth)
                    av_dict_set_int(&st->metadata, "variant_bitrate", v->bandwidth, 0);
            }
        }
    }

    return 0;
fail:
    free_playlist_list(c);
    free_variant_list(c);
    free_rendition_list(c);
    return ret;
}

static int recheck_discard_flags(AVFormatContext *s, int first)
{
    HLSContext *c = s->priv_data;
    int i, changed = 0;

    /* Check if any new streams are needed */
    for (i = 0; i < c->n_playlists; i++)
        c->playlists[i]->cur_needed = 0;

    for (i = 0; i < s->nb_streams; i++) {
        AVStream *st = s->streams[i];
        struct playlist *pls = c->playlists[s->streams[i]->id];
        if (st->discard < AVDISCARD_ALL)
            pls->cur_needed = 1;
    }
    for (i = 0; i < c->n_playlists; i++) {
        struct playlist *pls = c->playlists[i];
        if (pls->cur_needed && !pls->needed) {
            pls->needed = 1;
            changed = 1;
            pls->cur_seq_no = select_cur_seq_no(c, pls);
            pls->pb.eof_reached = 0;
            if (c->cur_timestamp != AV_NOPTS_VALUE) {
                /* catch up */
                pls->seek_timestamp = c->cur_timestamp;
                pls->seek_flags = AVSEEK_FLAG_ANY;
                pls->seek_stream_index = -1;
            }
            av_log(s, AV_LOG_INFO, "Now receiving playlist %d, segment %d\n", i, pls->cur_seq_no);
        } else if (first && !pls->cur_needed && pls->needed) {
            if (pls->input)
                ffurl_close(pls->input);
            pls->input = NULL;
            pls->needed = 0;
            changed = 1;
            av_log(s, AV_LOG_INFO, "No longer receiving playlist %d\n", i);
        }
    }
    return changed;
}

static void fill_timing_for_id3_timestamped_stream(struct playlist *pls)
{
    if (pls->id3_offset >= 0) {
        pls->pkt.dts = pls->id3_mpegts_timestamp +
                                 av_rescale_q(pls->id3_offset,
                                              pls->ctx->streams[pls->pkt.stream_index]->time_base,
                                              MPEG_TIME_BASE_Q);
        if (pls->pkt.duration)
            pls->id3_offset += pls->pkt.duration;
        else
            pls->id3_offset = -1;
    } else {
        /* there have been packets with unknown duration
         * since the last id3 tag, should not normally happen */
        pls->pkt.dts = AV_NOPTS_VALUE;
    }

    if (pls->pkt.duration)
        pls->pkt.duration = av_rescale_q(pls->pkt.duration,
                                         pls->ctx->streams[pls->pkt.stream_index]->time_base,
                                         MPEG_TIME_BASE_Q);

    pls->pkt.pts = AV_NOPTS_VALUE;
}

static AVRational get_timebase(struct playlist *pls)
{
    if (pls->is_id3_timestamped)
        return MPEG_TIME_BASE_Q;

    return pls->ctx->streams[pls->pkt.stream_index]->time_base;
}

static int compare_ts_with_wrapdetect(int64_t ts_a, struct playlist *pls_a,
                                      int64_t ts_b, struct playlist *pls_b)
{
    int64_t scaled_ts_a = av_rescale_q(ts_a, get_timebase(pls_a), MPEG_TIME_BASE_Q);
    int64_t scaled_ts_b = av_rescale_q(ts_b, get_timebase(pls_b), MPEG_TIME_BASE_Q);

    return av_compare_mod(scaled_ts_a, scaled_ts_b, 1LL << 33);
}

static int hls_read_packet(AVFormatContext *s, AVPacket *pkt)
{
    HLSContext *c = s->priv_data;
    int ret, i, minplaylist = -1;

    recheck_discard_flags(s, c->first_packet);
    c->first_packet = 0;

    for (i = 0; i < c->n_playlists; i++) {
        struct playlist *pls = c->playlists[i];
        /* Make sure we've got one buffered packet from each open playlist
         * stream */
        if (pls->needed && !pls->pkt.data) {
            while (1) {
                int64_t ts_diff;
                AVRational tb;
                ret = av_read_frame(pls->ctx, &pls->pkt);
                if (ret < 0) {
                    if (!avio_feof(&pls->pb) && ret != AVERROR_EOF)
                        return ret;
                    reset_packet(&pls->pkt);
                    break;
                } else {
                    /* stream_index check prevents matching picture attachments etc. */
                    if (pls->is_id3_timestamped && pls->pkt.stream_index == 0) {
                        /* audio elementary streams are id3 timestamped */
                        fill_timing_for_id3_timestamped_stream(pls);
                    }

                    if (c->first_timestamp == AV_NOPTS_VALUE &&
                        pls->pkt.dts       != AV_NOPTS_VALUE)
                        c->first_timestamp = av_rescale_q(pls->pkt.dts,
                            get_timebase(pls), AV_TIME_BASE_Q);
                }

                if (pls->seek_timestamp == AV_NOPTS_VALUE)
                    break;

                if (pls->seek_stream_index < 0 ||
                    pls->seek_stream_index == pls->pkt.stream_index) {

                    if (pls->pkt.dts == AV_NOPTS_VALUE) {
                        pls->seek_timestamp = AV_NOPTS_VALUE;
                        break;
                    }

                    tb = get_timebase(pls);
                    ts_diff = av_rescale_rnd(pls->pkt.dts, AV_TIME_BASE,
                                            tb.den, AV_ROUND_DOWN) -
                            pls->seek_timestamp;
                    if (ts_diff >= 0 && (pls->seek_flags  & AVSEEK_FLAG_ANY ||
                                        pls->pkt.flags & AV_PKT_FLAG_KEY)) {
                        pls->seek_timestamp = AV_NOPTS_VALUE;
                        break;
                    }
                }
<<<<<<< HEAD
                av_free_packet(&pls->pkt);
                reset_packet(&pls->pkt);
=======
                av_packet_unref(&var->pkt);
                reset_packet(&var->pkt);
>>>>>>> ce70f28a
            }
        }
        /* Check if this stream has the packet with the lowest dts */
        if (pls->pkt.data) {
            struct playlist *minpls = minplaylist < 0 ?
                                     NULL : c->playlists[minplaylist];
            if (minplaylist < 0) {
                minplaylist = i;
            } else {
                int64_t dts     =    pls->pkt.dts;
                int64_t mindts  = minpls->pkt.dts;

                if (dts == AV_NOPTS_VALUE ||
                    (mindts != AV_NOPTS_VALUE && compare_ts_with_wrapdetect(dts, pls, mindts, minpls) < 0))
                    minplaylist = i;
            }
        }
    }

    /* If we got a packet, return it */
    if (minplaylist >= 0) {
        struct playlist *pls = c->playlists[minplaylist];
        *pkt = pls->pkt;
        pkt->stream_index += pls->stream_offset;
        reset_packet(&c->playlists[minplaylist]->pkt);

        if (pkt->dts != AV_NOPTS_VALUE)
            c->cur_timestamp = av_rescale_q(pkt->dts,
                                            pls->ctx->streams[pls->pkt.stream_index]->time_base,
                                            AV_TIME_BASE_Q);

        return 0;
    }
    return AVERROR_EOF;
}

static int hls_close(AVFormatContext *s)
{
    HLSContext *c = s->priv_data;

    free_playlist_list(c);
    free_variant_list(c);
    free_rendition_list(c);

    av_dict_free(&c->avio_opts);

    return 0;
}

static int hls_read_seek(AVFormatContext *s, int stream_index,
                               int64_t timestamp, int flags)
{
    HLSContext *c = s->priv_data;
    struct playlist *seek_pls = NULL;
    int i, seq_no;
    int64_t first_timestamp, seek_timestamp, duration;

    if ((flags & AVSEEK_FLAG_BYTE) ||
        !(c->variants[0]->playlists[0]->finished || c->variants[0]->playlists[0]->type == PLS_TYPE_EVENT))
        return AVERROR(ENOSYS);

    first_timestamp = c->first_timestamp == AV_NOPTS_VALUE ?
                      0 : c->first_timestamp;

    seek_timestamp = av_rescale_rnd(timestamp, AV_TIME_BASE,
                                    s->streams[stream_index]->time_base.den,
                                    flags & AVSEEK_FLAG_BACKWARD ?
                                    AV_ROUND_DOWN : AV_ROUND_UP);

    duration = s->duration == AV_NOPTS_VALUE ?
               0 : s->duration;

    if (0 < duration && duration < seek_timestamp - first_timestamp)
        return AVERROR(EIO);

    /* find the playlist with the specified stream */
    for (i = 0; i < c->n_playlists; i++) {
        struct playlist *pls = c->playlists[i];
        if (stream_index >= pls->stream_offset &&
            stream_index - pls->stream_offset < pls->ctx->nb_streams) {
            seek_pls = pls;
            break;
        }
    }
    /* check if the timestamp is valid for the playlist with the
     * specified stream index */
    if (!seek_pls || !find_timestamp_in_playlist(c, seek_pls, seek_timestamp, &seq_no))
        return AVERROR(EIO);

    /* set segment now so we do not need to search again below */
    seek_pls->cur_seq_no = seq_no;
    seek_pls->seek_stream_index = stream_index - seek_pls->stream_offset;

    for (i = 0; i < c->n_playlists; i++) {
        /* Reset reading */
        struct playlist *pls = c->playlists[i];
        if (pls->input) {
            ffurl_close(pls->input);
            pls->input = NULL;
        }
<<<<<<< HEAD
        av_free_packet(&pls->pkt);
        reset_packet(&pls->pkt);
        pls->pb.eof_reached = 0;
=======
        av_packet_unref(&var->pkt);
        reset_packet(&var->pkt);
        var->pb.eof_reached = 0;
>>>>>>> ce70f28a
        /* Clear any buffered data */
        pls->pb.buf_end = pls->pb.buf_ptr = pls->pb.buffer;
        /* Reset the pos, to let the mpegts demuxer know we've seeked. */
        pls->pb.pos = 0;
        /* Flush the packet queue of the subdemuxer. */
        ff_read_frame_flush(pls->ctx);

        pls->seek_timestamp = seek_timestamp;
        pls->seek_flags = flags;

        if (pls != seek_pls) {
            /* set closest segment seq_no for playlists not handled above */
            find_timestamp_in_playlist(c, pls, seek_timestamp, &pls->cur_seq_no);
            /* seek the playlist to the given position without taking
             * keyframes into account since this playlist does not have the
             * specified stream where we should look for the keyframes */
            pls->seek_stream_index = -1;
            pls->seek_flags |= AVSEEK_FLAG_ANY;
        }
    }

    c->cur_timestamp = seek_timestamp;

    return 0;
}

static int hls_probe(AVProbeData *p)
{
    /* Require #EXTM3U at the start, and either one of the ones below
     * somewhere for a proper match. */
    if (strncmp(p->buf, "#EXTM3U", 7))
        return 0;
    if (strstr(p->buf, "#EXT-X-STREAM-INF:")     ||
        strstr(p->buf, "#EXT-X-TARGETDURATION:") ||
        strstr(p->buf, "#EXT-X-MEDIA-SEQUENCE:"))
        return AVPROBE_SCORE_MAX;
    return 0;
}

#define OFFSET(x) offsetof(HLSContext, x)
#define FLAGS AV_OPT_FLAG_DECODING_PARAM
static const AVOption hls_options[] = {
    {"live_start_index", "segment index to start live streams at (negative values are from the end)",
        OFFSET(live_start_index), AV_OPT_TYPE_INT, {.i64 = -3}, INT_MIN, INT_MAX, FLAGS},
    {NULL}
};

static const AVClass hls_class = {
    .class_name = "hls,applehttp",
    .item_name  = av_default_item_name,
    .option     = hls_options,
    .version    = LIBAVUTIL_VERSION_INT,
};

AVInputFormat ff_hls_demuxer = {
    .name           = "hls,applehttp",
    .long_name      = NULL_IF_CONFIG_SMALL("Apple HTTP Live Streaming"),
    .priv_class     = &hls_class,
    .priv_data_size = sizeof(HLSContext),
    .read_probe     = hls_probe,
    .read_header    = hls_read_header,
    .read_packet    = hls_read_packet,
    .read_close     = hls_close,
    .read_seek      = hls_read_seek,
};<|MERGE_RESOLUTION|>--- conflicted
+++ resolved
@@ -243,7 +243,7 @@
         av_dict_free(&pls->id3_initial);
         ff_id3v2_free_extra_meta(&pls->id3_deferred_extra);
         av_freep(&pls->init_sec_buf);
-        av_free_packet(&pls->pkt);
+        av_packet_unref(&pls->pkt);
         av_freep(&pls->pb.buffer);
         if (pls->input)
             ffurl_close(pls->input);
@@ -264,19 +264,7 @@
     int i;
     for (i = 0; i < c->n_variants; i++) {
         struct variant *var = c->variants[i];
-<<<<<<< HEAD
         av_freep(&var->playlists);
-=======
-        free_segment_list(var);
-        av_packet_unref(&var->pkt);
-        av_free(var->pb.buffer);
-        if (var->input)
-            ffurl_close(var->input);
-        if (var->ctx) {
-            var->ctx->pb = NULL;
-            avformat_close_input(&var->ctx);
-        }
->>>>>>> ce70f28a
         av_free(var);
     }
     av_freep(&c->variants);
@@ -1836,13 +1824,8 @@
                         break;
                     }
                 }
-<<<<<<< HEAD
-                av_free_packet(&pls->pkt);
+                av_packet_unref(&pls->pkt);
                 reset_packet(&pls->pkt);
-=======
-                av_packet_unref(&var->pkt);
-                reset_packet(&var->pkt);
->>>>>>> ce70f28a
             }
         }
         /* Check if this stream has the packet with the lowest dts */
@@ -1943,15 +1926,9 @@
             ffurl_close(pls->input);
             pls->input = NULL;
         }
-<<<<<<< HEAD
-        av_free_packet(&pls->pkt);
+        av_packet_unref(&pls->pkt);
         reset_packet(&pls->pkt);
         pls->pb.eof_reached = 0;
-=======
-        av_packet_unref(&var->pkt);
-        reset_packet(&var->pkt);
-        var->pb.eof_reached = 0;
->>>>>>> ce70f28a
         /* Clear any buffered data */
         pls->pb.buf_end = pls->pb.buf_ptr = pls->pb.buffer;
         /* Reset the pos, to let the mpegts demuxer know we've seeked. */
