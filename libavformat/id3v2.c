--- conflicted
+++ resolved
@@ -404,12 +404,8 @@
  * Parse GEOB tag into a ID3v2ExtraMetaGEOB struct.
  */
 static void read_geobtag(AVFormatContext *s, AVIOContext *pb, int taglen,
-<<<<<<< HEAD
-                         const char *tag, ID3v2ExtraMeta **extra_meta, int isv34)
-=======
                          const char *tag, ID3v2ExtraMeta **extra_meta,
                          int isv34)
->>>>>>> 54bc15d5
 {
     ID3v2ExtraMetaGEOB *geob_data = NULL;
     ID3v2ExtraMeta *new_extra     = NULL;
@@ -541,12 +537,8 @@
 }
 
 static void read_apic(AVFormatContext *s, AVIOContext *pb, int taglen,
-<<<<<<< HEAD
-                      const char *tag, ID3v2ExtraMeta **extra_meta, int isv34)
-=======
                       const char *tag, ID3v2ExtraMeta **extra_meta,
                       int isv34)
->>>>>>> 54bc15d5
 {
     int enc, pic_type;
     char mimetype[64];
@@ -569,13 +561,6 @@
 
     /* mimetype */
     if (isv34) {
-<<<<<<< HEAD
-    taglen -= avio_get_str(pb, taglen, mimetype, sizeof(mimetype));
-    } else {
-        avio_read(pb, mimetype, 3);
-        mimetype[3] = 0;
-    }
-=======
         taglen -= avio_get_str(pb, taglen, mimetype, sizeof(mimetype));
     } else {
         avio_read(pb, mimetype, 3);
@@ -583,7 +568,6 @@
         taglen    -= 3;
     }
 
->>>>>>> 54bc15d5
     while (mime->id != AV_CODEC_ID_NONE) {
         if (!av_strncasecmp(mime->str, mimetype, sizeof(mimetype))) {
             id = mime->id;
@@ -738,12 +722,8 @@
     const char *tag3;
     const char *tag4;
     void (*read)(AVFormatContext *s, AVIOContext *pb, int taglen,
-<<<<<<< HEAD
-                 const char *tag, ID3v2ExtraMeta **extra_meta, int isv34);
-=======
                  const char *tag, ID3v2ExtraMeta **extra_meta,
                  int isv34);
->>>>>>> 54bc15d5
     void (*free)(void *obj);
 } ID3v2EMFunc;
 
