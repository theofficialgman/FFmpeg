#!/bin/sh
#
# FFmpeg configure script
#
# Copyright (c) 2000-2002 Fabrice Bellard
# Copyright (c) 2005-2008 Diego Biurrun
# Copyright (c) 2005-2008 Mans Rullgard
#

# Prevent locale nonsense from breaking basic text processing.
LC_ALL=C
export LC_ALL

# make sure we are running under a compatible shell
# try to make this part work with most shells

try_exec(){
    echo "Trying shell $1"
    type "$1" > /dev/null 2>&1 && exec "$@"
}

unset foo
(: ${foo%%bar}) 2> /dev/null
E1="$?"

(: ${foo?}) 2> /dev/null
E2="$?"

if test "$E1" != 0 || test "$E2" = 0; then
    echo "Broken shell detected.  Trying alternatives."
    export FF_CONF_EXEC
    if test "0$FF_CONF_EXEC" -lt 1; then
        FF_CONF_EXEC=1
        try_exec bash "$0" "$@"
    fi
    if test "0$FF_CONF_EXEC" -lt 2; then
        FF_CONF_EXEC=2
        try_exec ksh "$0" "$@"
    fi
    if test "0$FF_CONF_EXEC" -lt 3; then
        FF_CONF_EXEC=3
        try_exec /usr/xpg4/bin/sh "$0" "$@"
    fi
    echo "No compatible shell script interpreter found."
    echo "This configure script requires a POSIX-compatible shell"
    echo "such as bash or ksh."
    echo "THIS IS NOT A BUG IN FFMPEG, DO NOT REPORT IT AS SUCH."
    echo "Instead, install a working POSIX-compatible shell."
    echo "Disabling this configure test will create a broken FFmpeg."
    if test "$BASH_VERSION" = '2.04.0(1)-release'; then
        echo "This bash version ($BASH_VERSION) is broken on your platform."
        echo "Upgrade to a later version if available."
    fi
    exit 1
fi

test -d /usr/xpg4/bin && PATH=/usr/xpg4/bin:$PATH

show_help(){
    cat <<EOF
Usage: configure [options]
Options: [defaults in brackets after descriptions]

Help options:
  --help                   print this message
  --quiet                  Suppress showing informative output
  --list-decoders          show all available decoders
  --list-encoders          show all available encoders
  --list-hwaccels          show all available hardware accelerators
  --list-demuxers          show all available demuxers
  --list-muxers            show all available muxers
  --list-parsers           show all available parsers
  --list-protocols         show all available protocols
  --list-bsfs              show all available bitstream filters
  --list-indevs            show all available input devices
  --list-outdevs           show all available output devices
  --list-filters           show all available filters

Standard options:
  --logfile=FILE           log tests and output to FILE [config.log]
  --disable-logging        do not log configure debug information
  --fatal-warnings         fail if any configure warning is generated
  --prefix=PREFIX          install in PREFIX [$prefix_default]
  --bindir=DIR             install binaries in DIR [PREFIX/bin]
  --datadir=DIR            install data files in DIR [PREFIX/share/ffmpeg]
  --docdir=DIR             install documentation in DIR [PREFIX/share/doc/ffmpeg]
  --libdir=DIR             install libs in DIR [PREFIX/lib]
  --shlibdir=DIR           install shared libs in DIR [LIBDIR]
  --incdir=DIR             install includes in DIR [PREFIX/include]
  --mandir=DIR             install man page in DIR [PREFIX/share/man]
  --pkgconfigdir=DIR       install pkg-config files in DIR [LIBDIR/pkgconfig]
  --enable-rpath           use rpath to allow installing libraries in paths
                           not part of the dynamic linker search path
                           use rpath when linking programs (USE WITH CARE)
  --install-name-dir=DIR   Darwin directory name for installed targets

Licensing options:
  --enable-gpl             allow use of GPL code, the resulting libs
                           and binaries will be under GPL [no]
  --enable-version3        upgrade (L)GPL to version 3 [no]
  --enable-nonfree         allow use of nonfree code, the resulting libs
                           and binaries will be unredistributable [no]

Configuration options:
  --disable-static         do not build static libraries [no]
  --enable-shared          build shared libraries [no]
  --enable-small           optimize for size instead of speed
  --disable-runtime-cpudetect disable detecting CPU capabilities at runtime (smaller binary)
  --enable-gray            enable full grayscale support (slower color)
  --disable-swscale-alpha  disable alpha channel support in swscale
  --disable-all            disable building components, libraries and programs
  --enable-raise-major     increase major version numbers in sonames [no]

Program options:
  --disable-programs       do not build command line programs
  --disable-ffmpeg         disable ffmpeg build
  --disable-ffplay         disable ffplay build
  --disable-ffprobe        disable ffprobe build
  --disable-ffserver       disable ffserver build

Documentation options:
  --disable-doc            do not build documentation
  --disable-htmlpages      do not build HTML documentation pages
  --disable-manpages       do not build man documentation pages
  --disable-podpages       do not build POD documentation pages
  --disable-txtpages       do not build text documentation pages

Component options:
  --disable-avdevice       disable libavdevice build
  --disable-avcodec        disable libavcodec build
  --disable-avformat       disable libavformat build
  --disable-swresample     disable libswresample build
  --disable-swscale        disable libswscale build
  --disable-postproc       disable libpostproc build
  --disable-avfilter       disable libavfilter build
  --enable-avresample      enable libavresample build [no]
  --disable-pthreads       disable pthreads [autodetect]
  --disable-w32threads     disable Win32 threads [autodetect]
  --disable-os2threads     disable OS/2 threads [autodetect]
  --disable-network        disable network support [no]
  --disable-dct            disable DCT code
  --disable-dwt            disable DWT code
  --disable-error-resilience disable error resilience code
  --disable-lsp            disable LSP code
  --disable-lzo            disable LZO decoder code
  --disable-mdct           disable MDCT code
  --disable-rdft           disable RDFT code
  --disable-fft            disable FFT code
  --disable-faan           disable floating point AAN (I)DCT code
  --disable-pixelutils     disable pixel utils in libavutil

Individual component options:
  --disable-everything     disable all components listed below
  --disable-encoder=NAME   disable encoder NAME
  --enable-encoder=NAME    enable encoder NAME
  --disable-encoders       disable all encoders
  --disable-decoder=NAME   disable decoder NAME
  --enable-decoder=NAME    enable decoder NAME
  --disable-decoders       disable all decoders
  --disable-hwaccel=NAME   disable hwaccel NAME
  --enable-hwaccel=NAME    enable hwaccel NAME
  --disable-hwaccels       disable all hwaccels
  --disable-muxer=NAME     disable muxer NAME
  --enable-muxer=NAME      enable muxer NAME
  --disable-muxers         disable all muxers
  --disable-demuxer=NAME   disable demuxer NAME
  --enable-demuxer=NAME    enable demuxer NAME
  --disable-demuxers       disable all demuxers
  --enable-parser=NAME     enable parser NAME
  --disable-parser=NAME    disable parser NAME
  --disable-parsers        disable all parsers
  --enable-bsf=NAME        enable bitstream filter NAME
  --disable-bsf=NAME       disable bitstream filter NAME
  --disable-bsfs           disable all bitstream filters
  --enable-protocol=NAME   enable protocol NAME
  --disable-protocol=NAME  disable protocol NAME
  --disable-protocols      disable all protocols
  --enable-indev=NAME      enable input device NAME
  --disable-indev=NAME     disable input device NAME
  --disable-indevs         disable input devices
  --enable-outdev=NAME     enable output device NAME
  --disable-outdev=NAME    disable output device NAME
  --disable-outdevs        disable output devices
  --disable-devices        disable all devices
  --enable-filter=NAME     enable filter NAME
  --disable-filter=NAME    disable filter NAME
  --disable-filters        disable all filters

External library support:

  Using any of the following switches will allow FFmpeg to link to the
  corresponding external library. All the components depending on that library
  will become enabled, if all their other dependencies are met and they are not
  explicitly disabled. E.g. --enable-libwavpack will enable linking to
  libwavpack and allow the libwavpack encoder to be built, unless it is
  specifically disabled with --disable-encoder=libwavpack.

  Note that only the system libraries are auto-detected. All the other external
  libraries must be explicitly enabled.

  Also note that the following help text describes the purpose of the libraries
  themselves, not all their features will necessarily be usable by FFmpeg.

  --enable-avisynth        enable reading of AviSynth script files [no]
  --disable-bzlib          disable bzlib [autodetect]
  --enable-chromaprint     enable audio fingerprinting with chromaprint [no]
  --enable-frei0r          enable frei0r video filtering [no]
  --enable-gcrypt          enable gcrypt, needed for rtmp(t)e support
                           if openssl, librtmp or gmp is not used [no]
  --enable-gmp             enable gmp, needed for rtmp(t)e support
                           if openssl or librtmp is not used [no]
  --enable-gnutls          enable gnutls, needed for https support
                           if openssl is not used [no]
  --disable-iconv          disable iconv [autodetect]
  --enable-jni             enable JNI support [no]
  --enable-ladspa          enable LADSPA audio filtering [no]
  --enable-libass          enable libass subtitles rendering,
                           needed for subtitles and ass filter [no]
  --enable-libbluray       enable BluRay reading using libbluray [no]
  --enable-libbs2b         enable bs2b DSP library [no]
  --enable-libcaca         enable textual display using libcaca [no]
  --enable-libcelt         enable CELT decoding via libcelt [no]
  --enable-libcdio         enable audio CD grabbing with libcdio [no]
  --enable-libdc1394       enable IIDC-1394 grabbing using libdc1394
                           and libraw1394 [no]
  --enable-libfdk-aac      enable AAC de/encoding via libfdk-aac [no]
  --enable-libflite        enable flite (voice synthesis) support via libflite [no]
  --enable-libfontconfig   enable libfontconfig, useful for drawtext filter [no]
  --enable-libfreetype     enable libfreetype, needed for drawtext filter [no]
  --enable-libfribidi      enable libfribidi, improves drawtext filter [no]
  --enable-libgme          enable Game Music Emu via libgme [no]
  --enable-libgsm          enable GSM de/encoding via libgsm [no]
  --enable-libiec61883     enable iec61883 via libiec61883 [no]
  --enable-libilbc         enable iLBC de/encoding via libilbc [no]
  --enable-libkvazaar      enable HEVC encoding via libkvazaar [no]
  --enable-libmodplug      enable ModPlug via libmodplug [no]
  --enable-libmp3lame      enable MP3 encoding via libmp3lame [no]
  --enable-libnut          enable NUT (de)muxing via libnut,
                           native (de)muxer exists [no]
  --enable-libopencore-amrnb enable AMR-NB de/encoding via libopencore-amrnb [no]
  --enable-libopencore-amrwb enable AMR-WB decoding via libopencore-amrwb [no]
  --enable-libopencv       enable video filtering via libopencv [no]
  --enable-libopenh264     enable H.264 encoding via OpenH264 [no]
  --enable-libopenjpeg     enable JPEG 2000 de/encoding via OpenJPEG [no]
  --enable-libopenmpt      enable decoding tracked files via libopenmpt [no]
  --enable-libopus         enable Opus de/encoding via libopus [no]
  --enable-libpulse        enable Pulseaudio input via libpulse [no]
  --enable-librubberband   enable rubberband needed for rubberband filter [no]
  --enable-librtmp         enable RTMP[E] support via librtmp [no]
  --enable-libschroedinger enable Dirac de/encoding via libschroedinger [no]
  --enable-libshine        enable fixed-point MP3 encoding via libshine [no]
  --enable-libsmbclient    enable Samba protocol via libsmbclient [no]
  --enable-libsnappy       enable Snappy compression, needed for hap encoding [no]
  --enable-libsoxr         enable Include libsoxr resampling [no]
  --enable-libspeex        enable Speex de/encoding via libspeex [no]
  --enable-libssh          enable SFTP protocol via libssh [no]
  --enable-libtesseract    enable Tesseract, needed for ocr filter [no]
  --enable-libtheora       enable Theora encoding via libtheora [no]
  --enable-libtwolame      enable MP2 encoding via libtwolame [no]
  --enable-libv4l2         enable libv4l2/v4l-utils [no]
  --enable-libvidstab      enable video stabilization using vid.stab [no]
  --enable-libvo-amrwbenc  enable AMR-WB encoding via libvo-amrwbenc [no]
  --enable-libvorbis       enable Vorbis en/decoding via libvorbis,
                           native implementation exists [no]
  --enable-libvpx          enable VP8 and VP9 de/encoding via libvpx [no]
  --enable-libwavpack      enable wavpack encoding via libwavpack [no]
  --enable-libwebp         enable WebP encoding via libwebp [no]
  --enable-libx264         enable H.264 encoding via x264 [no]
  --enable-libx265         enable HEVC encoding via x265 [no]
  --enable-libxavs         enable AVS encoding via xavs [no]
  --enable-libxcb          enable X11 grabbing using XCB [autodetect]
  --enable-libxcb-shm      enable X11 grabbing shm communication [autodetect]
  --enable-libxcb-xfixes   enable X11 grabbing mouse rendering [autodetect]
  --enable-libxcb-shape    enable X11 grabbing shape rendering [autodetect]
  --enable-libxvid         enable Xvid encoding via xvidcore,
                           native MPEG-4/Xvid encoder exists [no]
  --enable-libzimg         enable z.lib, needed for zscale filter [no]
  --enable-libzmq          enable message passing via libzmq [no]
  --enable-libzvbi         enable teletext support via libzvbi [no]
  --disable-lzma           disable lzma [autodetect]
  --enable-decklink        enable Blackmagic DeckLink I/O support [no]
  --enable-mediacodec      enable Android MediaCodec support [no]
  --enable-netcdf          enable NetCDF, needed for sofalizer filter [no]
  --enable-openal          enable OpenAL 1.1 capture support [no]
  --enable-opencl          enable OpenCL code
  --enable-opengl          enable OpenGL rendering [no]
  --enable-openssl         enable openssl, needed for https support
                           if gnutls is not used [no]
  --disable-schannel       disable SChannel SSP, needed for TLS support on
                           Windows if openssl and gnutls are not used [autodetect]
  --disable-sdl2           disable sdl2 [autodetect]
  --disable-securetransport disable Secure Transport, needed for TLS support
                           on OSX if openssl and gnutls are not used [autodetect]
  --disable-xlib           disable xlib [autodetect]
  --disable-zlib           disable zlib [autodetect]

  The following libraries provide various hardware acceleration features:
  --disable-audiotoolbox   disable Apple AudioToolbox code [autodetect]
  --disable-cuda           disable dynamically linked Nvidia CUDA code [autodetect]
  --disable-cuvid          disable Nvidia CUVID support [autodetect]
  --disable-d3d11va        disable Microsoft Direct3D 11 video acceleration code [autodetect]
  --disable-dxva2          disable Microsoft DirectX 9 video acceleration code [autodetect]
  --enable-libmfx          enable Intel MediaSDK (AKA Quick Sync Video) code via libmfx [no]
  --enable-libnpp          enable Nvidia Performance Primitives-based code [no]
  --enable-mmal            enable Broadcom Multi-Media Abstraction Layer (Raspberry Pi) via MMAL [no]
  --disable-nvenc          disable Nvidia video encoding code [autodetect]
  --enable-omx             enable OpenMAX IL code [no]
  --enable-omx-rpi         enable OpenMAX IL code for Raspberry Pi [no]
  --disable-vaapi          disable Video Acceleration API (mainly Unix/Intel) code [autodetect]
  --disable-vda            disable Apple Video Decode Acceleration code [autodetect]
  --disable-vdpau          disable Nvidia Video Decode and Presentation API for Unix code [autodetect]
  --disable-videotoolbox   disable VideoToolbox code [autodetect]

Toolchain options:
  --arch=ARCH              select architecture [$arch]
  --cpu=CPU                select the minimum required CPU (affects
                           instruction selection, may crash on older CPUs)
  --cross-prefix=PREFIX    use PREFIX for compilation tools [$cross_prefix]
  --progs-suffix=SUFFIX    program name suffix []
  --enable-cross-compile   assume a cross-compiler is used
  --sysroot=PATH           root of cross-build tree
  --sysinclude=PATH        location of cross-build system headers
  --target-os=OS           compiler targets OS [$target_os]
  --target-exec=CMD        command to run executables on target
  --target-path=DIR        path to view of build directory on target
  --target-samples=DIR     path to samples directory on target
  --tempprefix=PATH        force fixed dir/prefix instead of mktemp for checks
  --toolchain=NAME         set tool defaults according to NAME
  --nm=NM                  use nm tool NM [$nm_default]
  --ar=AR                  use archive tool AR [$ar_default]
  --as=AS                  use assembler AS [$as_default]
  --ln_s=LN_S              use symbolic link tool LN_S [$ln_s_default]
  --strip=STRIP            use strip tool STRIP [$strip_default]
  --windres=WINDRES        use windows resource compiler WINDRES [$windres_default]
  --yasmexe=EXE            use yasm-compatible assembler EXE [$yasmexe_default]
  --cc=CC                  use C compiler CC [$cc_default]
  --cxx=CXX                use C compiler CXX [$cxx_default]
  --objcc=OCC              use ObjC compiler OCC [$cc_default]
  --dep-cc=DEPCC           use dependency generator DEPCC [$cc_default]
  --ld=LD                  use linker LD [$ld_default]
  --pkg-config=PKGCONFIG   use pkg-config tool PKGCONFIG [$pkg_config_default]
  --pkg-config-flags=FLAGS pass additional flags to pkgconf []
  --ranlib=RANLIB          use ranlib RANLIB [$ranlib_default]
  --doxygen=DOXYGEN        use DOXYGEN to generate API doc [$doxygen_default]
  --host-cc=HOSTCC         use host C compiler HOSTCC
  --host-cflags=HCFLAGS    use HCFLAGS when compiling for host
  --host-cppflags=HCPPFLAGS use HCPPFLAGS when compiling for host
  --host-ld=HOSTLD         use host linker HOSTLD
  --host-ldflags=HLDFLAGS  use HLDFLAGS when linking for host
  --host-libs=HLIBS        use libs HLIBS when linking for host
  --host-os=OS             compiler host OS [$target_os]
  --extra-cflags=ECFLAGS   add ECFLAGS to CFLAGS [$CFLAGS]
  --extra-cxxflags=ECFLAGS add ECFLAGS to CXXFLAGS [$CXXFLAGS]
  --extra-objcflags=FLAGS  add FLAGS to OBJCFLAGS [$CFLAGS]
  --extra-ldflags=ELDFLAGS add ELDFLAGS to LDFLAGS [$LDFLAGS]
  --extra-ldexeflags=ELDFLAGS add ELDFLAGS to LDEXEFLAGS [$LDEXEFLAGS]
  --extra-ldlibflags=ELDFLAGS add ELDFLAGS to LDLIBFLAGS [$LDLIBFLAGS]
  --extra-libs=ELIBS       add ELIBS [$ELIBS]
  --extra-version=STRING   version string suffix []
  --optflags=OPTFLAGS      override optimization-related compiler flags
  --build-suffix=SUFFIX    library name suffix []
  --enable-pic             build position-independent code
  --enable-thumb           compile for Thumb instruction set
  --enable-lto             use link-time optimization
  --env="ENV=override"     override the environment variables

Advanced options (experts only):
  --malloc-prefix=PREFIX   prefix malloc and related names with PREFIX
  --custom-allocator=NAME  use a supported custom allocator
  --disable-symver         disable symbol versioning
  --enable-hardcoded-tables use hardcoded tables instead of runtime generation
  --disable-safe-bitstream-reader
                           disable buffer boundary checking in bitreaders
                           (faster, but may crash)
  --sws-max-filter-size=N  the max filter size swscale uses [$sws_max_filter_size_default]

Optimization options (experts only):
  --disable-asm            disable all assembly optimizations
  --disable-altivec        disable AltiVec optimizations
  --disable-vsx            disable VSX optimizations
  --disable-power8         disable POWER8 optimizations
  --disable-amd3dnow       disable 3DNow! optimizations
  --disable-amd3dnowext    disable 3DNow! extended optimizations
  --disable-mmx            disable MMX optimizations
  --disable-mmxext         disable MMXEXT optimizations
  --disable-sse            disable SSE optimizations
  --disable-sse2           disable SSE2 optimizations
  --disable-sse3           disable SSE3 optimizations
  --disable-ssse3          disable SSSE3 optimizations
  --disable-sse4           disable SSE4 optimizations
  --disable-sse42          disable SSE4.2 optimizations
  --disable-avx            disable AVX optimizations
  --disable-xop            disable XOP optimizations
  --disable-fma3           disable FMA3 optimizations
  --disable-fma4           disable FMA4 optimizations
  --disable-avx2           disable AVX2 optimizations
  --disable-aesni          disable AESNI optimizations
  --disable-armv5te        disable armv5te optimizations
  --disable-armv6          disable armv6 optimizations
  --disable-armv6t2        disable armv6t2 optimizations
  --disable-vfp            disable VFP optimizations
  --disable-neon           disable NEON optimizations
  --disable-inline-asm     disable use of inline assembly
  --disable-yasm           disable use of nasm/yasm assembly
  --disable-mipsdsp        disable MIPS DSP ASE R1 optimizations
  --disable-mipsdspr2      disable MIPS DSP ASE R2 optimizations
  --disable-msa            disable MSA optimizations
  --disable-mipsfpu        disable floating point MIPS optimizations
  --disable-mmi            disable Loongson SIMD optimizations
  --disable-fast-unaligned consider unaligned accesses slow

Developer options (useful when working on FFmpeg itself):
  --disable-debug          disable debugging symbols
  --enable-debug=LEVEL     set the debug level [$debuglevel]
  --disable-optimizations  disable compiler optimizations
  --enable-extra-warnings  enable more compiler warnings
  --disable-stripping      disable stripping of executables and shared libraries
  --assert-level=level     0(default), 1 or 2, amount of assertion testing,
                           2 causes a slowdown at runtime.
  --enable-memory-poisoning fill heap uninitialized allocated space with arbitrary data
  --valgrind=VALGRIND      run "make fate" tests through valgrind to detect memory
                           leaks and errors, using the specified valgrind binary.
                           Cannot be combined with --target-exec
  --enable-ftrapv          Trap arithmetic overflows
  --samples=PATH           location of test samples for FATE, if not set use
                           \$FATE_SAMPLES at make invocation time.
  --enable-neon-clobber-test check NEON registers for clobbering (should be
                           used only for debugging purposes)
  --enable-xmm-clobber-test check XMM registers for clobbering (Win64-only;
                           should be used only for debugging purposes)
  --enable-random          randomly enable/disable components
  --disable-random
  --enable-random=LIST     randomly enable/disable specific components or
  --disable-random=LIST    component groups. LIST is a comma-separated list
                           of NAME[:PROB] entries where NAME is a component
                           (group) and PROB the probability associated with
                           NAME (default 0.5).
  --random-seed=VALUE      seed value for --enable/disable-random
  --disable-valgrind-backtrace do not print a backtrace under Valgrind
                           (only applies to --disable-optimizations builds)

NOTE: Object files are built at the place where configure is launched.
EOF
  exit 0
}

quotes='""'
if test -t 1 && which tput >/dev/null 2>&1; then
    ncolors=$(tput colors)
    if test -n "$ncolors" && test $ncolors -ge 8; then
        bold_color=$(tput bold)
        warn_color=$(tput setaf 3)
        error_color=$(tput setaf 1)
        reset_color=$(tput sgr0)
    fi
    # 72 used instead of 80 since that's the default of pr
    ncols=$(tput cols)
fi
: ${ncols:=72}

log(){
    echo "$@" >> $logfile
}

log_file(){
    log BEGIN $1
    pr -n -t $1 >> $logfile
    log END $1
}

warn(){
    log "WARNING: $*"
    WARNINGS="${WARNINGS}WARNING: $*\n"
}

die(){
    log "$@"
    echo "$error_color$bold_color$@$reset_color"
    cat <<EOF

If you think configure made a mistake, make sure you are using the latest
version from Git.  If the latest version fails, report the problem to the
ffmpeg-user@ffmpeg.org mailing list or IRC #ffmpeg on irc.freenode.net.
EOF
    if disabled logging; then
        cat <<EOF
Rerun configure with logging enabled (do not use --disable-logging), and
include the log this produces with your report.
EOF
    else
        cat <<EOF
Include the log file "$logfile" produced by configure as this will help
solve the problem.
EOF
    fi
    exit 1
}

# Avoid locale weirdness, besides we really just want to translate ASCII.
toupper(){
    echo "$@" | tr abcdefghijklmnopqrstuvwxyz ABCDEFGHIJKLMNOPQRSTUVWXYZ
}

tolower(){
    echo "$@" | tr ABCDEFGHIJKLMNOPQRSTUVWXYZ abcdefghijklmnopqrstuvwxyz
}

c_escape(){
    echo "$*" | sed 's/["\\]/\\\0/g'
}

sh_quote(){
    v=$(echo "$1" | sed "s/'/'\\\\''/g")
    test "x$v" = "x${v#*[!A-Za-z0-9_/.+-]}" || v="'$v'"
    echo "$v"
}

cleanws(){
    echo "$@" | sed 's/^ *//;s/[[:space:]][[:space:]]*/ /g;s/ *$//'
}

filter(){
    pat=$1
    shift
    for v; do
        eval "case $v in $pat) echo $v ;; esac"
    done
}

filter_out(){
    pat=$1
    shift
    for v; do
        eval "case $v in $pat) ;; *) echo $v ;; esac"
    done
}

map(){
    m=$1
    shift
    for v; do eval $m; done
}

add_suffix(){
    suffix=$1
    shift
    for v; do echo ${v}${suffix}; done
}

set_all(){
    value=$1
    shift
    for var in $*; do
        eval $var=$value
    done
}

set_weak(){
    value=$1
    shift
    for var; do
        eval : \${$var:=$value}
    done
}

sanitize_var_name(){
    echo $@ | sed 's/[^A-Za-z0-9_]/_/g'
}

set_safe(){
    var=$1
    shift
    eval $(sanitize_var_name "$var")='$*'
}

get_safe(){
    eval echo \$$(sanitize_var_name "$1")
}

pushvar(){
    for pvar in $*; do
        eval level=\${${pvar}_level:=0}
        eval ${pvar}_${level}="\$$pvar"
        eval ${pvar}_level=$(($level+1))
    done
}

popvar(){
    for pvar in $*; do
        eval level=\${${pvar}_level:-0}
        test $level = 0 && continue
        eval level=$(($level-1))
        eval $pvar="\${${pvar}_${level}}"
        eval ${pvar}_level=$level
        eval unset ${pvar}_${level}
    done
}

request(){
    for var in $*; do
        eval ${var}_requested=yes
        eval $var=
    done
}

enable(){
    set_all yes $*
}

disable(){
    set_all no $*
}

enable_weak(){
    set_weak yes $*
}

disable_weak(){
    set_weak no $*
}

enable_safe(){
    for var; do
        enable $(echo "$var" | sed 's/[^A-Za-z0-9_]/_/g')
    done
}

disable_safe(){
    for var; do
        disable $(echo "$var" | sed 's/[^A-Za-z0-9_]/_/g')
    done
}

do_enable_deep(){
    for var; do
        enabled $var && continue
        eval sel="\$${var}_select"
        eval sgs="\$${var}_suggest"
        pushvar var sgs
        enable_deep $sel
        popvar sgs
        enable_deep_weak $sgs
        popvar var
    done
}

enable_deep(){
    do_enable_deep $*
    enable $*
}

enable_deep_weak(){
    for var; do
        disabled $var && continue
        pushvar var
        do_enable_deep $var
        popvar var
        enable_weak $var
    done
}

requested(){
    test "${1#!}" = "$1" && op='=' || op=!=
    eval test "x\$${1#!}_requested" $op "xyes"
}

enabled(){
    test "${1#!}" = "$1" && op='=' || op=!=
    eval test "x\$${1#!}" $op "xyes"
}

disabled(){
    test "${1#!}" = "$1" && op='=' || op=!=
    eval test "x\$${1#!}" $op "xno"
}

enabled_all(){
    for opt; do
        enabled $opt || return 1
    done
}

disabled_all(){
    for opt; do
        disabled $opt || return 1
    done
}

enabled_any(){
    for opt; do
        enabled $opt && return 0
    done
}

disabled_any(){
    for opt; do
        disabled $opt && return 0
    done
    return 1
}

set_default(){
    for opt; do
        eval : \${$opt:=\$${opt}_default}
    done
}

is_in(){
    value=$1
    shift
    for var in $*; do
        [ $var = $value ] && return 0
    done
    return 1
}

do_check_deps(){
    for cfg; do
        cfg="${cfg#!}"
        enabled ${cfg}_checking && die "Circular dependency for $cfg."
        disabled ${cfg}_checking && continue
        enable ${cfg}_checking
        append allopts $cfg

        eval dep_all="\$${cfg}_deps"
        eval dep_any="\$${cfg}_deps_any"
        eval dep_sel="\$${cfg}_select"
        eval dep_sgs="\$${cfg}_suggest"
        eval dep_ifa="\$${cfg}_if"
        eval dep_ifn="\$${cfg}_if_any"

        pushvar cfg dep_all dep_any dep_sel dep_sgs dep_ifa dep_ifn
        do_check_deps $dep_all $dep_any $dep_sel $dep_sgs $dep_ifa $dep_ifn
        popvar cfg dep_all dep_any dep_sel dep_sgs dep_ifa dep_ifn

        [ -n "$dep_ifa" ] && { enabled_all $dep_ifa && enable_weak $cfg; }
        [ -n "$dep_ifn" ] && { enabled_any $dep_ifn && enable_weak $cfg; }
        enabled_all  $dep_all || { disable $cfg && requested $cfg && die "ERROR: $cfg requested, but not all dependencies are satisfied: $dep_all"; }
        enabled_any  $dep_any || { disable $cfg && requested $cfg && die "ERROR: $cfg requested, but not any dependency is satisfied: $dep_any"; }
        disabled_any $dep_sel && { disable $cfg && requested $cfg && die "ERROR: $cfg requested, but some selected dependency is unsatisfied: $dep_sel"; }

        if enabled $cfg; then
            enable_deep $dep_sel
            enable_deep_weak $dep_sgs
        fi

        disable ${cfg}_checking
    done
}

check_deps(){
    unset allopts

    do_check_deps "$@"

    for cfg in $allopts; do
        enabled $cfg || continue
        eval dep_extralibs="\$${cfg}_extralibs"
        test -n "$dep_extralibs" && add_extralibs $dep_extralibs
    done
}

print_config(){
    pfx=$1
    files=$2
    shift 2
    map 'eval echo "$v \${$v:-no}"' "$@" |
    awk "BEGIN { split(\"$files\", files) }
        {
            c = \"$pfx\" toupper(\$1);
            v = \$2;
            sub(/yes/, 1, v);
            sub(/no/,  0, v);
            for (f in files) {
                file = files[f];
                if (file ~ /\\.h\$/) {
                    printf(\"#define %s %d\\n\", c, v) >>file;
                } else if (file ~ /\\.asm\$/) {
                    printf(\"%%define %s %d\\n\", c, v) >>file;
                } else if (file ~ /\\.mak\$/) {
                    n = -v ? \"\" : \"!\";
                    printf(\"%s%s=yes\\n\", n, c) >>file;
                } else if (file ~ /\\.texi\$/) {
                    pre = -v ? \"\" : \"@c \";
                    yesno = \$2;
                    c2 = tolower(c);
                    gsub(/_/, \"-\", c2);
                    printf(\"%s@set %s %s\\n\", pre, c2, yesno) >>file;
                }
            }
        }"
}

print_enabled(){
    suf=$1
    shift
    for v; do
        enabled $v && printf "%s\n" ${v%$suf}
    done
}

append(){
    var=$1
    shift
    eval "$var=\"\$$var $*\""
}

prepend(){
    var=$1
    shift
    eval "$var=\"$* \$$var\""
}

unique(){
    var=$1
    uniq_list=""
    for tok in $(eval echo \$$var); do
        uniq_list="$(filter_out $tok $uniq_list) $tok"
    done
    eval "$var=\"${uniq_list}\""
}

add_cppflags(){
    append CPPFLAGS "$@"
}

add_cflags(){
    append CFLAGS $($cflags_filter "$@")
}

add_cxxflags(){
    append CXXFLAGS $($cflags_filter "$@")
}

add_asflags(){
    append ASFLAGS $($asflags_filter "$@")
}

add_objcflags(){
    append OBJCFLAGS $($objcflags_filter "$@")
}

add_ldflags(){
    append LDFLAGS $($ldflags_filter "$@")
}

add_ldexeflags(){
    append LDEXEFLAGS $($ldflags_filter "$@")
}

add_ldlibflags(){
    append LDLIBFLAGS $($ldflags_filter "$@")
}

add_stripflags(){
    append ASMSTRIPFLAGS "$@"
}

add_extralibs(){
    prepend extralibs $($ldflags_filter "$@")
}

add_host_cppflags(){
    append host_cppflags "$@"
}

add_host_cflags(){
    append host_cflags $($host_cflags_filter "$@")
}

add_host_ldflags(){
    append host_ldflags $($host_ldflags_filter "$@")
}

add_compat(){
    append compat_objs $1
    shift
    map 'add_cppflags -D$v' "$@"
}

check_cmd(){
    log "$@"
    "$@" >> $logfile 2>&1
}

check_stat(){
    log check_stat "$@"
    stat "$1" >> $logfile 2>&1
}

cc_o(){
    eval printf '%s\\n' $CC_O
}

cc_e(){
    eval printf '%s\\n' $CC_E
}

check_cc(){
    log check_cc "$@"
    cat > $TMPC
    log_file $TMPC
    check_cmd $cc $CPPFLAGS $CFLAGS "$@" $CC_C $(cc_o $TMPO) $TMPC
}

check_cxx(){
    log check_cxx "$@"
    cat > $TMPCPP
    log_file $TMPCPP
    check_cmd $cxx $CPPFLAGS $CFLAGS $CXXFLAGS "$@" $CXX_C -o $TMPO $TMPCPP
}

check_objcc(){
    log check_objcc "$@"
    cat > $TMPM
    log_file $TMPM
    check_cmd $objcc -Werror=missing-prototypes $CPPFLAGS $CFLAGS $OBJCFLAGS "$@" $OBJCC_C $(cc_o $TMPO) $TMPM
}

check_cpp(){
    log check_cpp "$@"
    cat > $TMPC
    log_file $TMPC
    check_cmd $cc $CPPFLAGS $CFLAGS "$@" $(cc_e $TMPO) $TMPC
}

as_o(){
    eval printf '%s\\n' $AS_O
}

check_as(){
    log check_as "$@"
    cat > $TMPS
    log_file $TMPS
    check_cmd $as $CPPFLAGS $ASFLAGS "$@" $AS_C $(as_o $TMPO) $TMPS
}

check_inline_asm(){
    log check_inline_asm "$@"
    name="$1"
    code="$2"
    shift 2
    disable $name
    check_cc "$@" <<EOF && enable $name
void foo(void){ __asm__ volatile($code); }
EOF
}

check_inline_asm_flags(){
    log check_inline_asm_flags "$@"
    name="$1"
    code="$2"
    flags=''
    shift 2
    while [ "$1" != "" ]; do
      append flags $1
      shift
    done;
    disable $name
    cat > $TMPC <<EOF
void foo(void){ __asm__ volatile($code); }
EOF
    log_file $TMPC
    check_cmd $cc $CPPFLAGS $CFLAGS $flags "$@" $CC_C $(cc_o $TMPO) $TMPC &&
    enable $name && add_cflags $flags && add_asflags $flags && add_ldflags $flags
}

check_insn(){
    log check_insn "$@"
    check_inline_asm ${1}_inline "\"$2\""
    echo "$2" | check_as && enable ${1}_external || disable ${1}_external
}

check_yasm(){
    log check_yasm "$@"
    echo "$1" > $TMPS
    log_file $TMPS
    shift 1
    check_cmd $yasmexe $YASMFLAGS -Werror "$@" -o $TMPO $TMPS
}

ld_o(){
    eval printf '%s\\n' $LD_O
}

check_ld(){
    log check_ld "$@"
    type=$1
    shift 1
    flags=$(filter_out '-l*|*.so' $@)
    libs=$(filter '-l*|*.so' $@)
    check_$type $($cflags_filter $flags) || return
    flags=$($ldflags_filter $flags)
    libs=$($ldflags_filter $libs)
    check_cmd $ld $LDFLAGS $LDEXEFLAGS $flags $(ld_o $TMPE) $TMPO $libs $extralibs
}

print_include(){
    hdr=$1
    test "${hdr%.h}" = "${hdr}" &&
        echo "#include $hdr"    ||
        echo "#include <$hdr>"
}

check_code(){
    log check_code "$@"
    check=$1
    headers=$2
    code=$3
    shift 3
    {
        for hdr in $headers; do
            print_include $hdr
        done
        echo "int main(void) { $code; return 0; }"
    } | check_$check "$@"
}

check_cppflags(){
    log check_cppflags "$@"
    check_cpp "$@" <<EOF && append CPPFLAGS "$@"
int x;
EOF
}

test_cflags(){
    log test_cflags "$@"
    set -- $($cflags_filter "$@")
    check_cc "$@" <<EOF
int x;
EOF
}

check_cflags(){
    log check_cflags "$@"
    test_cflags "$@" && add_cflags "$@"
}

check_cxxflags(){
    log check_cxxflags "$@"
    set -- $($cflags_filter "$@")
    check_cxx "$@" <<EOF && append CXXFLAGS "$@"
int x;
EOF
}

test_objcflags(){
    log test_objcflags "$@"
    set -- $($objcflags_filter "$@")
    check_objcc "$@" <<EOF
int x;
EOF
}

check_objcflags(){
    log check_objcflags "$@"
    test_objcflags "$@" && add_objcflags "$@"
}

test_ldflags(){
    log test_ldflags "$@"
    check_ld "cc" "$@" <<EOF
int main(void){ return 0; }
EOF
}

check_ldflags(){
    log check_ldflags "$@"
    test_ldflags "$@" && add_ldflags "$@"
}

test_stripflags(){
    log test_stripflags "$@"
    # call check_cc to get a fresh TMPO
    check_cc <<EOF
int main(void) { return 0; }
EOF
    check_cmd $strip $ASMSTRIPFLAGS "$@" $TMPO
}

check_stripflags(){
    log check_stripflags "$@"
    test_stripflags "$@" && add_stripflags "$@"
}

check_header(){
    log check_header "$@"
    header=$1
    shift
    disable_safe $header
    check_cpp "$@" <<EOF && enable_safe $header
#include <$header>
int x;
EOF
}

check_header_objcc(){
    log check_header_objcc "$@"
    rm -f -- "$TMPO"
    header=$1
    shift
    disable_safe $header
    {
       echo "#include <$header>"
       echo "int main(void) { return 0; }"
    } | check_objcc && check_stat "$TMPO" && enable_safe $headers
}

check_func(){
    log check_func "$@"
    func=$1
    shift
    disable $func
    check_ld "cc" "$@" <<EOF && enable $func
extern int $func();
int main(void){ $func(); }
EOF
}

check_complexfunc(){
    log check_complexfunc "$@"
    func=$1
    narg=$2
    shift 2
    test $narg = 2 && args="f, g" || args="f * I"
    disable $func
    check_ld "cc" "$@" <<EOF && enable $func
#include <complex.h>
#include <math.h>
float foo(complex float f, complex float g) { return $func($args); }
int main(void){ return (int) foo; }
EOF
}

check_mathfunc(){
    log check_mathfunc "$@"
    func=$1
    narg=$2
    shift 2
    test $narg = 2 && args="f, g" || args="f"
    disable $func
    check_ld "cc" "$@" <<EOF && enable $func
#include <math.h>
float foo(float f, float g) { return $func($args); }
int main(void){ return (int) foo; }
EOF
}

check_func_headers(){
    log check_func_headers "$@"
    headers=$1
    funcs=$2
    shift 2
    {
        for hdr in $headers; do
            print_include $hdr
        done
        echo "#include <stdint.h>"
        for func in $funcs; do
            echo "long check_$func(void) { return (long) $func; }"
        done
        echo "int main(void) { int ret = 0;"
        # LTO could optimize out the test functions without this
        for func in $funcs; do
            echo " ret |= ((intptr_t)check_$func) & 0xFFFF;"
        done
        echo "return ret; }"
    } | check_ld "cc" "$@" && enable $funcs && enable_safe $headers
}

check_class_headers_cpp(){
    log check_class_headers_cpp "$@"
    headers=$1
    classes=$2
    shift 2
    {
        for hdr in $headers; do
            echo "#include <$hdr>"
        done
        echo "int main(void) { "
        i=1
        for class in $classes; do
            echo "$class obj$i;"
            i=$(expr $i + 1)
        done
        echo "return 0; }"
    } | check_ld "cxx" "$@" && enable $funcs && enable_safe $headers
}

check_cpp_condition(){
    log check_cpp_condition "$@"
    header=$1
    condition=$2
    shift 2
    check_cpp "$@" <<EOF
#include <$header>
#if !($condition)
#error "unsatisfied condition: $condition"
#endif
EOF
}

test_cflags_cc(){
    log test_cflags_cc "$@"
    flags=$1
    header=$2
    condition=$3
    shift 3
    set -- $($cflags_filter "$flags")
    check_cc "$@" <<EOF
#include <$header>
#if !($condition)
#error "unsatisfied condition: $condition"
#endif
EOF
}

check_lib(){
    log check_lib "$@"
    headers="$1"
    funcs="$2"
    shift 2
    check_func_headers "$headers" "$funcs" "$@" && add_extralibs "$@"
}

check_lib_cpp(){
    log check_lib_cpp "$@"
    headers="$1"
    classes="$2"
    shift 2
    check_class_headers_cpp "$headers" "$classes" "$@" && add_extralibs "$@"
}

check_pkg_config(){
    log check_pkg_config "$@"
    pkgandversion="$1"
    pkg="${1%% *}"
    headers="$2"
    funcs="$3"
    shift 3
    check_cmd $pkg_config --exists --print-errors $pkgandversion || return
    pkg_cflags=$($pkg_config --cflags $pkg_config_flags $pkg)
    pkg_libs=$($pkg_config --libs $pkg_config_flags $pkg)
    check_func_headers "$headers" "$funcs" $pkg_cflags $pkg_libs "$@" &&
        set_safe "${pkg}_cflags" $pkg_cflags   &&
        set_safe "${pkg}_libs"   $pkg_libs
}

check_exec(){
    check_ld "cc" "$@" && { enabled cross_compile || $TMPE >> $logfile 2>&1; }
}

check_exec_crash(){
    log check_exec_crash "$@"
    code=$(cat)

    # exit() is not async signal safe.  _Exit (C99) and _exit (POSIX)
    # are safe but may not be available everywhere.  Thus we use
    # raise(SIGTERM) instead.  The check is run in a subshell so we
    # can redirect the "Terminated" message from the shell.  SIGBUS
    # is not defined by standard C so it is used conditionally.

    (check_exec "$@") >> $logfile 2>&1 <<EOF
#include <signal.h>
static void sighandler(int sig){
    raise(SIGTERM);
}
int foo(void){
    $code
}
int (*func_ptr)(void) = foo;
int main(void){
    signal(SIGILL, sighandler);
    signal(SIGFPE, sighandler);
    signal(SIGSEGV, sighandler);
#ifdef SIGBUS
    signal(SIGBUS, sighandler);
#endif
    return func_ptr();
}
EOF
}

check_type(){
    log check_type "$@"
    headers=$1
    type=$2
    shift 2
    disable_safe "$type"
    check_code cc "$headers" "$type v" "$@" && enable_safe "$type"
}

check_struct(){
    log check_struct "$@"
    headers=$1
    struct=$2
    member=$3
    shift 3
    disable_safe "${struct}_${member}"
    check_code cc "$headers" "const void *p = &(($struct *)0)->$member" "$@" &&
        enable_safe "${struct}_${member}"
}

check_builtin(){
    log check_builtin "$@"
    name=$1
    headers=$2
    builtin=$3
    shift 3
    disable "$name"
    check_code ld "$headers" "$builtin" "cc" "$@" && enable "$name"
}

check_compile_assert(){
    log check_compile_assert "$@"
    name=$1
    headers=$2
    condition=$3
    shift 3
    disable "$name"
    check_code cc "$headers" "char c[2 * !!($condition) - 1]" "$@" && enable "$name"
}

require(){
    log require "$@"
    name="$1"
    headers="$2"
    func="$3"
    shift 3
    check_lib "$headers" $func "$@" || die "ERROR: $name not found"
}

require_cpp(){
    name="$1"
    headers="$2"
    classes="$3"
    shift 3
    check_lib_cpp "$headers" "$classes" "$@" || die "ERROR: $name not found"
}

use_pkg_config(){
    log use_pkg_config "$@"
    pkg="$1"
    check_pkg_config "$@" || return 1
    add_cflags    $(get_safe "${pkg}_cflags")
    add_extralibs $(get_safe "${pkg}_libs")
}

require_pkg_config(){
    use_pkg_config "$@" || die "ERROR: $pkg not found using pkg-config$pkg_config_fail_message"
}

require_libfreetype(){
    log require_libfreetype "$@"
    pkg="freetype2"
    check_cmd $pkg_config --exists --print-errors $pkg \
      || die "ERROR: $pkg not found"
    pkg_cflags=$($pkg_config --cflags $pkg_config_flags $pkg)
    pkg_libs=$($pkg_config --libs $pkg_config_flags $pkg)
    {
        echo "#include <ft2build.h>"
        echo "#include FT_FREETYPE_H"
        echo "long check_func(void) { return (long) FT_Init_FreeType; }"
        echo "int main(void) { return 0; }"
    } | check_ld "cc" $pkg_cflags $pkg_libs \
      && set_safe "${pkg}_cflags" $pkg_cflags \
      && set_safe "${pkg}_libs"   $pkg_libs \
      || die "ERROR: $pkg not found"
    add_cflags    $(get_safe "${pkg}_cflags")
    add_extralibs $(get_safe "${pkg}_libs")
}

hostcc_e(){
    eval printf '%s\\n' $HOSTCC_E
}

hostcc_o(){
    eval printf '%s\\n' $HOSTCC_O
}

check_host_cc(){
    log check_host_cc "$@"
    cat > $TMPC
    log_file $TMPC
    check_cmd $host_cc $host_cflags "$@" $HOSTCC_C $(hostcc_o $TMPO) $TMPC
}

check_host_cpp(){
    log check_host_cpp "$@"
    cat > $TMPC
    log_file $TMPC
    check_cmd $host_cc $host_cppflags $host_cflags "$@" $(hostcc_e $TMPO) $TMPC
}

check_host_cppflags(){
    log check_host_cppflags "$@"
    check_host_cpp "$@" <<EOF && append host_cppflags "$@"
int x;
EOF
}

check_host_cflags(){
    log check_host_cflags "$@"
    set -- $($host_cflags_filter "$@")
    check_host_cc "$@" <<EOF && append host_cflags "$@"
int x;
EOF
}

check_host_cpp_condition(){
    log check_host_cpp_condition "$@"
    header=$1
    condition=$2
    shift 2
    check_host_cpp "$@" <<EOF
#include <$header>
#if !($condition)
#error "unsatisfied condition: $condition"
#endif
EOF
}

cp_if_changed(){
    cmp -s "$1" "$2" && { test "$quiet" != "yes" && echo "$2 is unchanged"; } && return
    mkdir -p "$(dirname $2)"
    $cp_f "$1" "$2"
}

# CONFIG_LIST contains configurable options, while HAVE_LIST is for
# system-dependent things.

AVCODEC_COMPONENTS="
    bsfs
    decoders
    encoders
    hwaccels
    parsers
"

AVDEVICE_COMPONENTS="
    indevs
    outdevs
"
AVFILTER_COMPONENTS="
    filters
"
AVFORMAT_COMPONENTS="
    demuxers
    muxers
    protocols
"

AVRESAMPLE_COMPONENTS=""
AVUTIL_COMPONENTS=""

COMPONENT_LIST="
    $AVCODEC_COMPONENTS
    $AVDEVICE_COMPONENTS
    $AVFILTER_COMPONENTS
    $AVFORMAT_COMPONENTS
    $AVRESAMPLE_COMPONENTS
    $AVUTIL_COMPONENTS
"

EXAMPLE_LIST="
    avio_dir_cmd_example
    avio_reading_example
    decode_audio_example
    decode_video_example
    demuxing_decoding_example
    encode_audio_example
    encode_video_example
    extract_mvs_example
    filter_audio_example
    filtering_audio_example
    filtering_video_example
    http_multiclient_example
    metadata_example
    muxing_example
    qsvdec_example
    remuxing_example
    resampling_audio_example
    scaling_video_example
    transcode_aac_example
    transcoding_example
"
EXTERNAL_AUTODETECT_LIBRARY_LIST="
    bzlib
    iconv
    libxcb
    libxcb_shm
    libxcb_shape
    libxcb_xfixes
    lzma
    schannel
    sdl
    sdl2
    securetransport
    xlib
    zlib
"

EXTERNAL_LIBRARY_GPL_LIST="
    avisynth
    frei0r
    libcdio
    librubberband
    libvidstab
    libx264
    libx265
    libxavs
    libxvid
"

EXTERNAL_LIBRARY_NONFREE_LIST="
    libfdk_aac
    openssl
"

EXTERNAL_LIBRARY_VERSION3_LIST="
    gmp
    libopencore_amrnb
    libopencore_amrwb
    libvo_amrwbenc
"

EXTERNAL_LIBRARY_GPLV3_LIST="
    libsmbclient
"

EXTERNAL_LIBRARY_LIST="
    $EXTERNAL_AUTODETECT_LIBRARY_LIST
    $EXTERNAL_LIBRARY_GPL_LIST
    $EXTERNAL_LIBRARY_NONFREE_LIST
    $EXTERNAL_LIBRARY_VERSION3_LIST
    $EXTERNAL_LIBRARY_GPLV3_LIST
    chromaprint
    crystalhd
    decklink
    gcrypt
    gnutls
    jni
    ladspa
    libass
    libbluray
    libbs2b
    libcaca
    libcelt
    libdc1394
    libflite
    libfontconfig
    libfreetype
    libfribidi
    libgme
    libgsm
    libiec61883
    libilbc
    libkvazaar
    libmodplug
    libmp3lame
    libnut
    libopencv
    libopenh264
    libopenjpeg
    libopenmpt
    libopus
    libpulse
    librtmp
    libschroedinger
    libshine
    libsmbclient
    libsnappy
    libsoxr
    libspeex
    libssh
    libtesseract
    libtheora
    libtwolame
    libv4l2
    libvorbis
    libvpx
    libwavpack
    libwebp
    libzimg
    libzmq
    libzvbi
    mediacodec
    netcdf
    openal
    opencl
    opengl
    videotoolbox
"
HWACCEL_AUTODETECT_LIBRARY_LIST="
    audiotoolbox
    cuda
    cuvid
    d3d11va
    dxva2
    nvenc
    vaapi
    vda
    vdpau
    videotoolbox_hwaccel
    xvmc
"

HWACCEL_LIBRARY_NONFREE_LIST="
    libnpp
"

HWACCEL_LIBRARY_LIST="
    $HWACCEL_AUTODETECT_LIBRARY_LIST
    $HWACCEL_LIBRARY_NONFREE_LIST
    libmfx
    mmal
    omx
"

DOCUMENT_LIST="
    doc
    htmlpages
    manpages
    podpages
    txtpages
"

FEATURE_LIST="
    ftrapv
    gray
    hardcoded_tables
    omx_rpi
    runtime_cpudetect
    safe_bitstream_reader
    shared
    small
    static
    swscale_alpha
"

LIBRARY_LIST="
    avcodec
    avdevice
    avfilter
    avformat
    avresample
    avutil
    postproc
    swresample
    swscale
"

LICENSE_LIST="
    gpl
    nonfree
    version3
"

PROGRAM_LIST="
    ffplay
    ffprobe
    ffserver
    ffmpeg
"

SUBSYSTEM_LIST="
    dct
    dwt
    error_resilience
    faan
    fast_unaligned
    fft
    lsp
    lzo
    mdct
    pixelutils
    network
    rdft
"

CONFIG_LIST="
    $COMPONENT_LIST
    $DOCUMENT_LIST
    $EXAMPLE_LIST
    $EXTERNAL_LIBRARY_LIST
    $HWACCEL_LIBRARY_LIST
    $FEATURE_LIST
    $LICENSE_LIST
    $LIBRARY_LIST
    $PROGRAM_LIST
    $SUBSYSTEM_LIST
    fontconfig
    memory_poisoning
    neon_clobber_test
    pic
    raise_major
    thumb
    valgrind_backtrace
    xmm_clobber_test
"

THREADS_LIST="
    pthreads
    os2threads
    w32threads
"

ATOMICS_LIST="
    atomics_gcc
    atomics_suncc
    atomics_win32
"

AUTODETECT_LIBS="
    $EXTERNAL_AUTODETECT_LIBRARY_LIST
    $HWACCEL_AUTODETECT_LIBRARY_LIST
    $THREADS_LIST
"

ARCH_LIST="
    aarch64
    alpha
    arm
    avr32
    avr32_ap
    avr32_uc
    bfin
    ia64
    m68k
    mips
    mips64
    parisc
    ppc
    ppc64
    s390
    sh4
    sparc
    sparc64
    tilegx
    tilepro
    tomi
    x86
    x86_32
    x86_64
"

ARCH_EXT_LIST_ARM="
    armv5te
    armv6
    armv6t2
    armv8
    neon
    vfp
    vfpv3
    setend
"

ARCH_EXT_LIST_MIPS="
    mipsfpu
    mips32r2
    mips32r5
    mips64r2
    mips32r6
    mips64r6
    mipsdsp
    mipsdspr2
    msa
"

ARCH_EXT_LIST_LOONGSON="
    loongson2
    loongson3
    mmi
"

ARCH_EXT_LIST_X86_SIMD="
    aesni
    amd3dnow
    amd3dnowext
    avx
    avx2
    fma3
    fma4
    mmx
    mmxext
    sse
    sse2
    sse3
    sse4
    sse42
    ssse3
    xop
"

ARCH_EXT_LIST_PPC="
    altivec
    dcbzl
    ldbrx
    power8
    ppc4xx
    vsx
"

ARCH_EXT_LIST_X86="
    $ARCH_EXT_LIST_X86_SIMD
    cpunop
    i686
"

ARCH_EXT_LIST="
    $ARCH_EXT_LIST_ARM
    $ARCH_EXT_LIST_PPC
    $ARCH_EXT_LIST_X86
    $ARCH_EXT_LIST_MIPS
    $ARCH_EXT_LIST_LOONGSON
"

ARCH_FEATURES="
    aligned_stack
    fast_64bit
    fast_clz
    fast_cmov
    local_aligned_8
    local_aligned_16
    local_aligned_32
    simd_align_16
    simd_align_32
"

BUILTIN_LIST="
    atomic_cas_ptr
    machine_rw_barrier
    MemoryBarrier
    mm_empty
    rdtsc
    sarestart
    sem_timedwait
    sync_val_compare_and_swap
"
HAVE_LIST_CMDLINE="
    inline_asm
    symver
    yasm
"

HAVE_LIST_PUB="
    bigendian
    fast_unaligned
"

HEADERS_LIST="
    alsa_asoundlib_h
    altivec_h
    arpa_inet_h
    asm_types_h
    cdio_paranoia_h
    cdio_paranoia_paranoia_h
    cuda_h
    dispatch_dispatch_h
    dev_bktr_ioctl_bt848_h
    dev_bktr_ioctl_meteor_h
    dev_ic_bt8xx_h
    dev_video_bktr_ioctl_bt848_h
    dev_video_meteor_ioctl_meteor_h
    direct_h
    dirent_h
    dlfcn_h
    d3d11_h
    dxva_h
    ES2_gl_h
    gsm_h
    io_h
    mach_mach_time_h
    machine_ioctl_bt848_h
    machine_ioctl_meteor_h
    malloc_h
    opencv2_core_core_c_h
    openjpeg_2_1_openjpeg_h
    openjpeg_2_0_openjpeg_h
    openjpeg_1_5_openjpeg_h
    OpenGL_gl3_h
    poll_h
    sndio_h
    soundcard_h
    stdatomic_h
    sys_mman_h
    sys_param_h
    sys_resource_h
    sys_select_h
    sys_soundcard_h
    sys_time_h
    sys_un_h
    sys_videoio_h
    termios_h
    udplite_h
    unistd_h
    valgrind_valgrind_h
    windows_h
    winsock2_h
"

INTRINSICS_LIST="
    intrinsics_neon
"

COMPLEX_FUNCS="
    cabs
    cexp
"

MATH_FUNCS="
    atanf
    atan2f
    cbrt
    cbrtf
    copysign
    cosf
    erf
    exp2
    exp2f
    expf
    hypot
    isfinite
    isinf
    isnan
    ldexpf
    llrint
    llrintf
    log2
    log2f
    log10f
    lrint
    lrintf
    powf
    rint
    round
    roundf
    sinf
    trunc
    truncf
"

SYSTEM_FUNCS="
    access
    aligned_malloc
    arc4random
    clock_gettime
    closesocket
    CommandLineToArgvW
    CoTaskMemFree
    CryptGenRandom
    dlopen
    fcntl
    flt_lim
    fork
    getaddrinfo
    gethrtime
    getopt
    GetProcessAffinityMask
    GetProcessMemoryInfo
    GetProcessTimes
    getrusage
    GetSystemTimeAsFileTime
    gettimeofday
    glob
    glXGetProcAddress
    gmtime_r
    inet_aton
    isatty
    jack_port_get_latency_range
    kbhit
    LoadLibrary
    localtime_r
    lstat
    lzo1x_999_compress
    mach_absolute_time
    MapViewOfFile
    memalign
    mkstemp
    mmap
    mprotect
    nanosleep
    PeekNamedPipe
    posix_memalign
    pthread_cancel
    sched_getaffinity
    SetConsoleTextAttribute
    SetConsoleCtrlHandler
    setmode
    setrlimit
    Sleep
    strerror_r
    sysconf
    sysctl
    usleep
    UTGetOSTypeFromString
    VirtualAlloc
    wglGetProcAddress
"

TOOLCHAIN_FEATURES="
    as_dn_directive
    as_fpu_directive
    as_func
    as_object_arch
    asm_mod_q
    attribute_may_alias
    attribute_packed
    ebp_available
    ebx_available
    gnu_as
    gnu_windres
    ibm_asm
    inline_asm_direct_symbol_refs
    inline_asm_labels
    inline_asm_nonlocal_labels
    pragma_deprecated
    rsync_contimeout
    symver_asm_label
    symver_gnu_asm
    vfp_args
    xform_asm
    xmm_clobbers
"

TYPES_LIST="
    CONDITION_VARIABLE_Ptr
    socklen_t
    struct_addrinfo
    struct_group_source_req
    struct_ip_mreq_source
    struct_ipv6_mreq
    struct_msghdr_msg_flags
    struct_pollfd
    struct_rusage_ru_maxrss
    struct_sctp_event_subscribe
    struct_sockaddr_in6
    struct_sockaddr_sa_len
    struct_sockaddr_storage
    struct_stat_st_mtim_tv_nsec
    struct_v4l2_frmivalenum_discrete
"

HAVE_LIST="
    $ARCH_EXT_LIST
    $(add_suffix _external $ARCH_EXT_LIST)
    $(add_suffix _inline   $ARCH_EXT_LIST)
    $ARCH_FEATURES
    $ATOMICS_LIST
    $BUILTIN_LIST
    $COMPLEX_FUNCS
    $HAVE_LIST_CMDLINE
    $HAVE_LIST_PUB
    $HEADERS_LIST
    $INTRINSICS_LIST
    $MATH_FUNCS
    $SYSTEM_FUNCS
    $THREADS_LIST
    $TOOLCHAIN_FEATURES
    $TYPES_LIST
    atomics_native
    dos_paths
    dxva2_lib
    dxva2api_cobj
    libc_msvcrt
    libdc1394_1
    libdc1394_2
    makeinfo
    makeinfo_html
    MMAL_PARAMETER_VIDEO_MAX_NUM_CALLBACKS
    perl
    pod2man
    sdl2
    section_data_rel_ro
    texi2html
    threads
    vaapi_drm
    vaapi_x11
    vdpau_x11
    winrt
    xlib
"

# options emitted with CONFIG_ prefix but not available on the command line
CONFIG_EXTRA="
    aandcttables
    ac3dsp
    audio_frame_queue
    audiodsp
    blockdsp
    bswapdsp
    cabac
    dirac_parse
    dvprofile
    exif
    faandct
    faanidct
    fdctdsp
    flacdsp
    fmtconvert
    frame_thread_encoder
    g722dsp
    golomb
    gplv3
    h263dsp
    h264chroma
    h264dsp
    h264parse
    h264pred
    h264qpel
    hpeldsp
    huffman
    huffyuvdsp
    huffyuvencdsp
    idctdsp
    iirfilter
    mdct15
    intrax8
    iso_media
    ividsp
    jpegtables
    lgplv3
    libx262
    llauddsp
    llviddsp
    llvidencdsp
    lpc
    lzf
    me_cmp
    mpeg_er
    mpegaudio
    mpegaudiodsp
    mpegvideo
    mpegvideoenc
    mss34dsp
    pixblockdsp
    qpeldsp
    qsv
    qsvdec
    qsvenc
    rangecoder
    riffdec
    riffenc
    rtpdec
    rtpenc_chain
    rv34dsp
    sinewin
    snappy
    srtp
    startcode
    texturedsp
    texturedspenc
    tpeldsp
    vaapi_encode
    vc1dsp
    videodsp
    vp3dsp
    vp56dsp
    vp8dsp
    vt_bt2020
    wma_freqs
    wmv2dsp
"

CMDLINE_SELECT="
    $ARCH_EXT_LIST
    $CONFIG_LIST
    $HAVE_LIST_CMDLINE
    $THREADS_LIST
    asm
    cross_compile
    debug
    extra_warnings
    logging
    lto
    optimizations
    rpath
    stripping
"

PATHS_LIST="
    bindir
    datadir
    docdir
    incdir
    libdir
    mandir
    pkgconfigdir
    prefix
    shlibdir
    install_name_dir
"

CMDLINE_SET="
    $PATHS_LIST
    ar
    arch
    as
    assert_level
    build_suffix
    cc
    objcc
    cpu
    cross_prefix
    custom_allocator
    cxx
    dep_cc
    doxygen
    env
    extra_version
    gas
    host_cc
    host_cflags
    host_ld
    host_ldflags
    host_libs
    host_os
    install
    ld
    ln_s
    logfile
    malloc_prefix
    nm
    optflags
    pkg_config
    pkg_config_flags
    progs_suffix
    random_seed
    ranlib
    samples
    strip
    sws_max_filter_size
    sysinclude
    sysroot
    target_exec
    target_os
    target_path
    target_samples
    tempprefix
    toolchain
    valgrind
    yasmexe
"

CMDLINE_APPEND="
    extra_cflags
    extra_cxxflags
    extra_objcflags
    host_cppflags
"

# code dependency declarations

# architecture extensions

armv5te_deps="arm"
armv6_deps="arm"
armv6t2_deps="arm"
armv8_deps="aarch64"
neon_deps_any="aarch64 arm"
intrinsics_neon_deps="neon"
vfp_deps_any="aarch64 arm"
vfpv3_deps="vfp"
setend_deps="arm"

map 'eval ${v}_inline_deps=inline_asm' $ARCH_EXT_LIST_ARM

loongson2_deps="mips"
loongson3_deps="mips"
mipsfpu_deps="mips"
mipsdsp_deps="mips"
mipsdspr2_deps="mips"
mips32r2_deps="mips"
mips32r5_deps="mips"
mips32r6_deps="mips"
mips64r2_deps="mips"
mips64r6_deps="mips"
msa_deps="mipsfpu"
mmi_deps="mips"

altivec_deps="ppc"
dcbzl_deps="ppc"
ldbrx_deps="ppc"
ppc4xx_deps="ppc"
vsx_deps="altivec"
power8_deps="vsx"

cpunop_deps="i686"
x86_64_select="i686"
x86_64_suggest="fast_cmov"

amd3dnow_deps="mmx"
amd3dnowext_deps="amd3dnow"
i686_deps="x86"
mmx_deps="x86"
mmxext_deps="mmx"
sse_deps="mmxext"
sse2_deps="sse"
sse3_deps="sse2"
ssse3_deps="sse3"
sse4_deps="ssse3"
sse42_deps="sse4"
aesni_deps="sse42"
avx_deps="sse42"
xop_deps="avx"
fma3_deps="avx"
fma4_deps="avx"
avx2_deps="avx"

mmx_external_deps="yasm"
mmx_inline_deps="inline_asm"
mmx_suggest="mmx_external mmx_inline"

for ext in $(filter_out mmx $ARCH_EXT_LIST_X86_SIMD); do
    eval dep=\$${ext}_deps
    eval ${ext}_external_deps='"${dep}_external"'
    eval ${ext}_inline_deps='"${dep}_inline"'
    eval ${ext}_suggest='"${ext}_external ${ext}_inline"'
done

aligned_stack_if_any="aarch64 ppc x86"
fast_64bit_if_any="aarch64 alpha ia64 mips64 parisc64 ppc64 sparc64 x86_64"
fast_clz_if_any="aarch64 alpha avr32 mips ppc x86"
fast_unaligned_if_any="aarch64 ppc x86"
simd_align_16_if_any="altivec neon sse"
simd_align_32_if_any="avx"

# system capabilities
symver_if_any="symver_asm_label symver_gnu_asm"
valgrind_backtrace_deps="!optimizations valgrind_valgrind_h"

# threading support
atomics_gcc_if="sync_val_compare_and_swap"
atomics_suncc_if="atomic_cas_ptr machine_rw_barrier"
atomics_win32_if="MemoryBarrier"
atomics_native_if_any="$ATOMICS_LIST"
w32threads_deps="atomics_native"
threads_if_any="$THREADS_LIST"

# subsystems
dct_select="rdft"
dirac_parse_select="golomb"
error_resilience_select="me_cmp"
faandct_deps="faan fdctdsp"
faanidct_deps="faan idctdsp"
h264dsp_select="startcode"
frame_thread_encoder_deps="encoders threads"
intrax8_select="blockdsp idctdsp"
mdct_select="fft"
mdct15_select="fft"
me_cmp_select="fdctdsp idctdsp pixblockdsp"
mpeg_er_select="error_resilience"
mpegaudio_select="mpegaudiodsp"
mpegaudiodsp_select="dct"
mpegvideo_select="blockdsp h264chroma hpeldsp idctdsp me_cmp mpeg_er videodsp"
mpegvideoenc_select="me_cmp mpegvideo pixblockdsp qpeldsp"
vc1dsp_select="h264chroma qpeldsp startcode"
rdft_select="fft"

# decoders / encoders
aac_decoder_select="mdct15 mdct sinewin"
aac_fixed_decoder_select="mdct sinewin"
aac_encoder_select="audio_frame_queue iirfilter lpc mdct sinewin"
aac_latm_decoder_select="aac_decoder aac_latm_parser"
ac3_decoder_select="ac3_parser ac3dsp bswapdsp fmtconvert mdct"
ac3_fixed_decoder_select="ac3_parser ac3dsp bswapdsp mdct"
ac3_encoder_select="ac3dsp audiodsp mdct me_cmp"
ac3_fixed_encoder_select="ac3dsp audiodsp mdct me_cmp"
adpcm_g722_decoder_select="g722dsp"
adpcm_g722_encoder_select="g722dsp"
aic_decoder_select="golomb idctdsp"
alac_encoder_select="lpc"
als_decoder_select="bswapdsp"
amrnb_decoder_select="lsp"
amrwb_decoder_select="lsp"
amv_decoder_select="sp5x_decoder exif"
amv_encoder_select="aandcttables jpegtables mpegvideoenc"
ape_decoder_select="bswapdsp llauddsp"
apng_decoder_select="zlib"
apng_encoder_select="llvidencdsp zlib"
asv1_decoder_select="blockdsp bswapdsp idctdsp"
asv1_encoder_select="bswapdsp fdctdsp pixblockdsp"
asv2_decoder_select="blockdsp bswapdsp idctdsp"
asv2_encoder_select="bswapdsp fdctdsp pixblockdsp"
atrac1_decoder_select="mdct sinewin"
atrac3_decoder_select="mdct"
atrac3p_decoder_select="mdct sinewin"
avrn_decoder_select="exif jpegtables"
bink_decoder_select="blockdsp hpeldsp"
binkaudio_dct_decoder_select="mdct rdft dct sinewin wma_freqs"
binkaudio_rdft_decoder_select="mdct rdft sinewin wma_freqs"
cavs_decoder_select="blockdsp golomb h264chroma idctdsp qpeldsp videodsp"
cllc_decoder_select="bswapdsp"
comfortnoise_encoder_select="lpc"
cook_decoder_select="audiodsp mdct sinewin"
cscd_decoder_select="lzo"
cscd_decoder_suggest="zlib"
dca_decoder_select="mdct"
dds_decoder_select="texturedsp"
dirac_decoder_select="dirac_parse dwt golomb videodsp mpegvideoenc"
dnxhd_decoder_select="blockdsp idctdsp"
dnxhd_encoder_select="aandcttables blockdsp fdctdsp idctdsp mpegvideoenc pixblockdsp"
dvvideo_decoder_select="dvprofile idctdsp"
dvvideo_encoder_select="dvprofile fdctdsp me_cmp pixblockdsp"
dxa_decoder_select="zlib"
dxv_decoder_select="lzf texturedsp"
eac3_decoder_select="ac3_decoder"
eac3_encoder_select="ac3_encoder"
eamad_decoder_select="aandcttables blockdsp bswapdsp idctdsp mpegvideo"
eatgq_decoder_select="aandcttables"
eatqi_decoder_select="aandcttables blockdsp bswapdsp idctdsp"
exr_decoder_select="zlib"
ffv1_decoder_select="golomb rangecoder"
ffv1_encoder_select="rangecoder"
ffvhuff_decoder_select="huffyuv_decoder"
ffvhuff_encoder_select="huffyuv_encoder"
fic_decoder_select="golomb"
flac_decoder_select="flacdsp golomb"
flac_encoder_select="bswapdsp flacdsp golomb lpc"
flashsv2_decoder_select="zlib"
flashsv2_encoder_select="zlib"
flashsv_decoder_select="zlib"
flashsv_encoder_select="zlib"
flv_decoder_select="h263_decoder"
flv_encoder_select="h263_encoder"
fourxm_decoder_select="blockdsp bswapdsp"
fraps_decoder_select="bswapdsp huffman"
g2m_decoder_select="blockdsp idctdsp jpegtables zlib"
g729_decoder_select="audiodsp"
h261_decoder_select="mpegvideo"
h261_encoder_select="aandcttables mpegvideoenc"
h263_decoder_select="h263_parser h263dsp mpegvideo qpeldsp"
h263_encoder_select="aandcttables h263dsp mpegvideoenc"
h263i_decoder_select="h263_decoder"
h263p_decoder_select="h263_decoder"
h263p_encoder_select="h263_encoder"
h264_decoder_select="cabac golomb h264chroma h264dsp h264parse h264pred h264qpel videodsp"
h264_decoder_suggest="error_resilience"
hap_decoder_select="snappy texturedsp"
hap_encoder_deps="libsnappy"
hap_encoder_select="texturedspenc"
hevc_decoder_select="bswapdsp cabac golomb videodsp"
huffyuv_decoder_select="bswapdsp huffyuvdsp llviddsp"
huffyuv_encoder_select="bswapdsp huffman huffyuvencdsp llvidencdsp"
iac_decoder_select="imc_decoder"
imc_decoder_select="bswapdsp fft mdct sinewin"
indeo3_decoder_select="hpeldsp"
indeo4_decoder_select="ividsp"
indeo5_decoder_select="ividsp"
interplay_video_decoder_select="hpeldsp"
jpegls_decoder_select="golomb mjpeg_decoder"
jpegls_encoder_select="golomb"
jv_decoder_select="blockdsp"
lagarith_decoder_select="llviddsp"
ljpeg_encoder_select="aandcttables idctdsp jpegtables mpegvideoenc"
loco_decoder_select="golomb"
magicyuv_decoder_select="llviddsp"
mdec_decoder_select="blockdsp idctdsp mpegvideo"
metasound_decoder_select="lsp mdct sinewin"
mimic_decoder_select="blockdsp bswapdsp hpeldsp idctdsp"
mjpeg_decoder_select="blockdsp hpeldsp exif idctdsp jpegtables"
mjpeg_encoder_select="aandcttables jpegtables mpegvideoenc"
mjpegb_decoder_select="mjpeg_decoder"
mlp_decoder_select="mlp_parser"
motionpixels_decoder_select="bswapdsp"
mp1_decoder_select="mpegaudio"
mp1float_decoder_select="mpegaudio"
mp2_decoder_select="mpegaudio"
mp2float_decoder_select="mpegaudio"
mp3_decoder_select="mpegaudio"
mp3adu_decoder_select="mpegaudio"
mp3adufloat_decoder_select="mpegaudio"
mp3float_decoder_select="mpegaudio"
mp3on4_decoder_select="mpegaudio"
mp3on4float_decoder_select="mpegaudio"
mpc7_decoder_select="bswapdsp mpegaudiodsp"
mpc8_decoder_select="mpegaudiodsp"
mpeg_xvmc_decoder_deps="X11_extensions_XvMClib_h"
mpeg_xvmc_decoder_select="mpeg2video_decoder"
mpegvideo_decoder_select="mpegvideo"
mpeg1video_decoder_select="mpegvideo"
mpeg1video_encoder_select="aandcttables mpegvideoenc h263dsp"
mpeg2video_decoder_select="mpegvideo"
mpeg2video_encoder_select="aandcttables mpegvideoenc h263dsp"
mpeg4_decoder_select="h263_decoder mpeg4video_parser"
mpeg4_encoder_select="h263_encoder"
msa1_decoder_select="mss34dsp"
msmpeg4v1_decoder_select="h263_decoder"
msmpeg4v2_decoder_select="h263_decoder"
msmpeg4v2_encoder_select="h263_encoder"
msmpeg4v3_decoder_select="h263_decoder"
msmpeg4v3_encoder_select="h263_encoder"
mss2_decoder_select="vc1_decoder mpegvideo"
mts2_decoder_select="mss34dsp"
mxpeg_decoder_select="mjpeg_decoder"
nellymoser_decoder_select="mdct sinewin"
nellymoser_encoder_select="audio_frame_queue mdct sinewin"
nuv_decoder_select="idctdsp lzo"
on2avc_decoder_select="mdct"
opus_decoder_deps="swresample"
opus_decoder_select="mdct15"
opus_encoder_select="audio_frame_queue mdct15"
png_decoder_select="zlib"
png_encoder_select="llvidencdsp zlib"
prores_decoder_select="blockdsp idctdsp"
prores_encoder_select="fdctdsp"
qcelp_decoder_select="lsp"
qdm2_decoder_select="mdct rdft mpegaudiodsp"
ra_144_decoder_select="audiodsp"
ra_144_encoder_select="audio_frame_queue lpc audiodsp"
ralf_decoder_select="golomb"
rawvideo_decoder_select="bswapdsp"
rscc_decoder_select="zlib"
rtjpeg_decoder_select="me_cmp"
rv10_decoder_select="h263_decoder"
rv10_encoder_select="h263_encoder"
rv20_decoder_select="h263_decoder"
rv20_encoder_select="h263_encoder"
rv30_decoder_select="golomb h264pred h264qpel mpegvideo rv34dsp"
rv40_decoder_select="golomb h264pred h264qpel mpegvideo rv34dsp"
screenpresso_decoder_select="zlib"
shorten_decoder_select="golomb bswapdsp"
sipr_decoder_select="lsp"
snow_decoder_select="dwt h264qpel hpeldsp me_cmp rangecoder videodsp"
snow_encoder_select="aandcttables dwt h264qpel hpeldsp me_cmp mpegvideoenc rangecoder"
sonic_decoder_select="golomb rangecoder"
sonic_encoder_select="golomb rangecoder"
sonic_ls_encoder_select="golomb rangecoder"
sp5x_decoder_select="mjpeg_decoder"
svq1_decoder_select="hpeldsp"
svq1_encoder_select="aandcttables hpeldsp me_cmp mpegvideoenc"
svq3_decoder_select="golomb h264dsp h264parse h264pred hpeldsp tpeldsp videodsp"
svq3_decoder_suggest="zlib"
tak_decoder_select="audiodsp"
tdsc_decoder_select="zlib mjpeg_decoder"
theora_decoder_select="vp3_decoder"
thp_decoder_select="mjpeg_decoder"
tiff_decoder_suggest="zlib lzma"
tiff_encoder_suggest="zlib"
truehd_decoder_select="mlp_parser"
truemotion2_decoder_select="bswapdsp"
truespeech_decoder_select="bswapdsp"
tscc_decoder_select="zlib"
twinvq_decoder_select="mdct lsp sinewin"
txd_decoder_select="texturedsp"
utvideo_decoder_select="bswapdsp llviddsp"
utvideo_encoder_select="bswapdsp huffman llvidencdsp"
vble_decoder_select="llviddsp"
vc1_decoder_select="blockdsp h263_decoder h264qpel intrax8 mpegvideo vc1dsp"
vc1_qsv_decoder_deps="libmfx"
vc1_qsv_decoder_select="qsvdec vc1_qsv_hwaccel vc1_parser"
vc1image_decoder_select="vc1_decoder"
vorbis_decoder_select="mdct"
vorbis_encoder_select="mdct"
vp3_decoder_select="hpeldsp vp3dsp videodsp"
vp5_decoder_select="h264chroma hpeldsp videodsp vp3dsp vp56dsp"
vp6_decoder_select="h264chroma hpeldsp huffman videodsp vp3dsp vp56dsp"
vp6a_decoder_select="vp6_decoder"
vp6f_decoder_select="vp6_decoder"
vp7_decoder_select="h264pred videodsp vp8dsp"
vp8_decoder_select="h264pred videodsp vp8dsp"
vp9_decoder_select="videodsp vp9_parser"
webp_decoder_select="vp8_decoder exif"
wmalossless_decoder_select="llauddsp"
wmapro_decoder_select="mdct sinewin wma_freqs"
wmav1_decoder_select="mdct sinewin wma_freqs"
wmav1_encoder_select="mdct sinewin wma_freqs"
wmav2_decoder_select="mdct sinewin wma_freqs"
wmav2_encoder_select="mdct sinewin wma_freqs"
wmavoice_decoder_select="lsp rdft dct mdct sinewin"
wmv1_decoder_select="h263_decoder"
wmv1_encoder_select="h263_encoder"
wmv2_decoder_select="blockdsp error_resilience h263_decoder idctdsp intrax8 videodsp wmv2dsp"
wmv2_encoder_select="h263_encoder wmv2dsp"
wmv3_decoder_select="vc1_decoder"
wmv3image_decoder_select="wmv3_decoder"
xma1_decoder_select="wmapro_decoder"
xma2_decoder_select="wmapro_decoder"
zerocodec_decoder_select="zlib"
zlib_decoder_select="zlib"
zlib_encoder_select="zlib"
zmbv_decoder_select="zlib"
zmbv_encoder_select="zlib"

# platform codecs
audiotoolbox_deps="AudioToolbox_AudioToolbox_h"
audiotoolbox_extralibs="-framework CoreFoundation -framework AudioToolbox -framework CoreMedia"

# hardware accelerators
crystalhd_deps="libcrystalhd_libcrystalhd_if_h"
cuda_deps_any="dlopen LoadLibrary"
cuvid_deps="cuda"
d3d11va_deps="d3d11_h dxva_h ID3D11VideoDecoder ID3D11VideoContext"
dxva2_deps="dxva2api_h DXVA2_ConfigPictureDecode"
dxva2_extralibs="-luser32"
vaapi_deps="va_va_h"
vda_framework_deps="VideoDecodeAcceleration_VDADecoder_h"
vda_framework_extralibs="-framework VideoDecodeAcceleration"
vda_deps="vda_framework pthreads"
vda_extralibs="-framework CoreFoundation -framework QuartzCore"
vdpau_deps="vdpau_vdpau_h vdpau_vdpau_x11_h"
videotoolbox_hwaccel_deps="videotoolbox pthreads"
videotoolbox_hwaccel_extralibs="-framework QuartzCore"
xvmc_deps="X11_extensions_XvMClib_h"

h263_vaapi_hwaccel_deps="vaapi"
h263_vaapi_hwaccel_select="h263_decoder"
h263_videotoolbox_hwaccel_deps="videotoolbox"
h263_videotoolbox_hwaccel_select="h263_decoder"
h264_crystalhd_decoder_select="crystalhd h264_mp4toannexb_bsf h264_parser"
h264_cuvid_hwaccel_deps="cuda cuvid"
h264_cuvid_hwaccel_select="h264_cuvid_decoder"
h264_d3d11va_hwaccel_deps="d3d11va"
h264_d3d11va_hwaccel_select="h264_decoder"
h264_dxva2_hwaccel_deps="dxva2"
h264_dxva2_hwaccel_select="h264_decoder"
h264_mediacodec_decoder_deps="mediacodec"
h264_mediacodec_hwaccel_deps="mediacodec"
h264_mediacodec_decoder_select="h264_mp4toannexb_bsf h264_parser"
h264_mmal_decoder_deps="mmal"
h264_mmal_decoder_select="mmal"
h264_mmal_hwaccel_deps="mmal"
h264_omx_encoder_deps="omx"
h264_qsv_hwaccel_deps="libmfx"
h264_vaapi_hwaccel_deps="vaapi"
h264_vaapi_hwaccel_select="h264_decoder"
h264_vda_decoder_deps="vda"
h264_vda_decoder_select="h264_decoder"
h264_vda_hwaccel_deps="vda"
h264_vda_hwaccel_select="h264_decoder"
h264_vda_old_hwaccel_deps="vda"
h264_vda_old_hwaccel_select="h264_decoder"
h264_vdpau_decoder_deps="vdpau"
h264_vdpau_decoder_select="h264_decoder"
h264_vdpau_hwaccel_deps="vdpau"
h264_vdpau_hwaccel_select="h264_decoder"
h264_videotoolbox_hwaccel_deps="videotoolbox"
h264_videotoolbox_hwaccel_select="h264_decoder"
hevc_cuvid_hwaccel_deps="cuda cuvid"
hevc_cuvid_hwaccel_select="hevc_cuvid_decoder"
hevc_d3d11va_hwaccel_deps="d3d11va DXVA_PicParams_HEVC"
hevc_d3d11va_hwaccel_select="hevc_decoder"
hevc_mediacodec_decoder_deps="mediacodec"
hevc_mediacodec_hwaccel_deps="mediacodec"
hevc_mediacodec_decoder_select="hevc_mp4toannexb_bsf hevc_parser"
hevc_dxva2_hwaccel_deps="dxva2 DXVA_PicParams_HEVC"
hevc_dxva2_hwaccel_select="hevc_decoder"
hevc_qsv_hwaccel_deps="libmfx"
hevc_vaapi_hwaccel_deps="vaapi VAPictureParameterBufferHEVC"
hevc_vaapi_hwaccel_select="hevc_decoder"
hevc_vdpau_hwaccel_deps="vdpau VdpPictureInfoHEVC"
hevc_vdpau_hwaccel_select="hevc_decoder"
mjpeg_cuvid_hwaccel_deps="cuda cuvid"
mjpeg_cuvid_hwaccel_select="mjpeg_cuvid_decoder"
mjpeg_vaapi_encoder_deps="VAEncPictureParameterBufferJPEG"
mjpeg_vaapi_encoder_select="vaapi_encode jpegtables"
mpeg_vdpau_decoder_deps="vdpau"
mpeg_vdpau_decoder_select="mpeg2video_decoder"
mpeg_xvmc_hwaccel_deps="xvmc"
mpeg_xvmc_hwaccel_select="mpeg2video_decoder"
mpeg1_cuvid_hwaccel_deps="cuda cuvid"
mpeg1_cuvid_hwaccel_select="mpeg1_cuvid_decoder"
mpeg1_vdpau_decoder_deps="vdpau"
mpeg1_vdpau_decoder_select="mpeg1video_decoder"
mpeg1_vdpau_hwaccel_deps="vdpau"
mpeg1_vdpau_hwaccel_select="mpeg1video_decoder"
mpeg1_videotoolbox_hwaccel_deps="videotoolbox"
mpeg1_videotoolbox_hwaccel_select="mpeg1video_decoder"
mpeg1_xvmc_hwaccel_deps="xvmc"
mpeg1_xvmc_hwaccel_select="mpeg1video_decoder"
mpeg2_crystalhd_decoder_select="crystalhd"
mpeg2_cuvid_hwaccel_deps="cuda cuvid"
mpeg2_cuvid_hwaccel_select="mpeg2_cuvid_decoder"
mpeg2_d3d11va_hwaccel_deps="d3d11va"
mpeg2_d3d11va_hwaccel_select="mpeg2video_decoder"
mpeg2_dxva2_hwaccel_deps="dxva2"
mpeg2_dxva2_hwaccel_select="mpeg2video_decoder"
mpeg2_mmal_decoder_deps="mmal"
mpeg2_mmal_decoder_select="mmal"
mpeg2_mmal_hwaccel_deps="mmal"
mpeg2_qsv_hwaccel_deps="libmfx"
mpeg2_qsv_hwaccel_select="qsvdec_mpeg2"
mpeg2_vaapi_hwaccel_deps="vaapi"
mpeg2_vaapi_hwaccel_select="mpeg2video_decoder"
mpeg2_vdpau_hwaccel_deps="vdpau"
mpeg2_vdpau_hwaccel_select="mpeg2video_decoder"
mpeg2_videotoolbox_hwaccel_deps="videotoolbox"
mpeg2_videotoolbox_hwaccel_select="mpeg2video_decoder"
mpeg2_xvmc_hwaccel_deps="xvmc"
mpeg2_xvmc_hwaccel_select="mpeg2video_decoder"
mpeg4_crystalhd_decoder_select="crystalhd"
mpeg4_cuvid_hwaccel_deps="cuda cuvid"
mpeg4_cuvid_hwaccel_select="mpeg4_cuvid_decoder"
mpeg4_mediacodec_decoder_deps="mediacodec"
mpeg4_mediacodec_hwaccel_deps="mediacodec"
mpeg4_mmal_decoder_deps="mmal"
mpeg4_mmal_decoder_select="mmal"
mpeg4_mmal_hwaccel_deps="mmal"
mpeg4_omx_encoder_deps="omx"
mpeg4_vaapi_hwaccel_deps="vaapi"
mpeg4_vaapi_hwaccel_select="mpeg4_decoder"
mpeg4_vdpau_decoder_deps="vdpau"
mpeg4_vdpau_decoder_select="mpeg4_decoder"
mpeg4_vdpau_hwaccel_deps="vdpau"
mpeg4_vdpau_hwaccel_select="mpeg4_decoder"
mpeg4_videotoolbox_hwaccel_deps="videotoolbox"
mpeg4_videotoolbox_hwaccel_select="mpeg4_decoder"
msmpeg4_crystalhd_decoder_select="crystalhd"
vc1_crystalhd_decoder_select="crystalhd"
vc1_cuvid_hwaccel_deps="cuda cuvid"
vc1_cuvid_hwaccel_select="vc1_cuvid_decoder"
vc1_d3d11va_hwaccel_deps="d3d11va"
vc1_d3d11va_hwaccel_select="vc1_decoder"
vc1_dxva2_hwaccel_deps="dxva2"
vc1_dxva2_hwaccel_select="vc1_decoder"
vc1_mmal_decoder_deps="mmal"
vc1_mmal_decoder_select="mmal"
vc1_mmal_hwaccel_deps="mmal"
vc1_qsv_hwaccel_deps="libmfx"
vc1_qsv_hwaccel_select="qsvdec_vc1"
vc1_vaapi_hwaccel_deps="vaapi"
vc1_vaapi_hwaccel_select="vc1_decoder"
vc1_vdpau_decoder_deps="vdpau"
vc1_vdpau_decoder_select="vc1_decoder"
vc1_vdpau_hwaccel_deps="vdpau"
vc1_vdpau_hwaccel_select="vc1_decoder"
vp8_cuvid_hwaccel_deps="cuda cuvid"
vp8_cuvid_hwaccel_select="vp8_cuvid_decoder"
vp9_cuvid_hwaccel_deps="cuda cuvid"
vp9_cuvid_hwaccel_select="vp9_cuvid_decoder"
vp8_mediacodec_decoder_deps="mediacodec"
vp8_mediacodec_hwaccel_deps="mediacodec"
vp8_qsv_hwaccel_deps="libmfx"
vp9_d3d11va_hwaccel_deps="d3d11va DXVA_PicParams_VP9"
vp9_d3d11va_hwaccel_select="vp9_decoder"
vp9_dxva2_hwaccel_deps="dxva2 DXVA_PicParams_VP9"
vp9_dxva2_hwaccel_select="vp9_decoder"
vp9_mediacodec_decoder_deps="mediacodec"
vp9_mediacodec_hwaccel_deps="mediacodec"
vp9_vaapi_hwaccel_deps="vaapi VADecPictureParameterBufferVP9_bit_depth"
vp9_vaapi_hwaccel_select="vp9_decoder"
wmv3_crystalhd_decoder_select="crystalhd"
wmv3_d3d11va_hwaccel_select="vc1_d3d11va_hwaccel"
wmv3_dxva2_hwaccel_select="vc1_dxva2_hwaccel"
wmv3_vaapi_hwaccel_select="vc1_vaapi_hwaccel"
wmv3_vdpau_decoder_select="vc1_vdpau_decoder"
wmv3_vdpau_hwaccel_select="vc1_vdpau_hwaccel"

# hardware-accelerated codecs
omx_deps="dlopen pthreads"
omx_extralibs='$ldl'
qsvdec_select="qsv"
qsvenc_select="qsv"
vaapi_encode_deps="vaapi"

hwupload_cuda_filter_deps="cuda"
scale_npp_filter_deps="cuda libnpp"

nvenc_deps="cuda"
nvenc_deps_any="dlopen LoadLibrary"
nvenc_encoder_deps="nvenc"
h264_cuvid_decoder_deps="cuda cuvid"
h264_cuvid_decoder_select="h264_mp4toannexb_bsf"
h264_nvenc_encoder_deps="nvenc"
h264_qsv_decoder_deps="libmfx"
h264_qsv_decoder_select="h264_mp4toannexb_bsf h264_parser qsvdec h264_qsv_hwaccel"
h264_qsv_encoder_deps="libmfx"
h264_qsv_encoder_select="qsvenc"
h264_vaapi_encoder_deps="VAEncPictureParameterBufferH264"
h264_vaapi_encoder_select="vaapi_encode golomb"

hevc_cuvid_decoder_deps="cuda cuvid"
hevc_cuvid_decoder_select="hevc_mp4toannexb_bsf"
hevc_nvenc_encoder_deps="nvenc"
hevc_qsv_decoder_deps="libmfx"
hevc_qsv_decoder_select="hevc_mp4toannexb_bsf hevc_parser qsvdec hevc_qsv_hwaccel"
hevc_qsv_encoder_deps="libmfx"
hevc_qsv_encoder_select="qsvenc"
hevc_vaapi_encoder_deps="VAEncPictureParameterBufferHEVC"
hevc_vaapi_encoder_select="vaapi_encode golomb"
mjpeg_cuvid_decoder_deps="cuda cuvid"
mpeg1_cuvid_decoder_deps="cuda cuvid"
mpeg2_cuvid_decoder_deps="cuda cuvid"
mpeg2_qsv_decoder_deps="libmfx"
mpeg2_qsv_decoder_select="qsvdec mpeg2_qsv_hwaccel"
mpeg2_qsv_encoder_deps="libmfx"
mpeg2_qsv_encoder_select="qsvenc"
mpeg2_vaapi_encoder_deps="VAEncPictureParameterBufferMPEG2"
mpeg2_vaapi_encoder_select="vaapi_encode"
mpeg4_cuvid_decoder_deps="cuda cuvid"
nvenc_h264_encoder_deps="nvenc"
nvenc_hevc_encoder_deps="nvenc"

vc1_cuvid_decoder_deps="cuda cuvid"
vp8_cuvid_decoder_deps="cuda cuvid"
vp8_qsv_decoder_deps="libmfx"
vp8_qsv_decoder_select="qsvdec vp8_qsv_hwaccel vp8_parser"
vp8_vaapi_encoder_deps="VAEncPictureParameterBufferVP8"
vp8_vaapi_encoder_select="vaapi_encode"
vp9_cuvid_decoder_deps="cuda cuvid"

# parsers
h264_parser_select="golomb h264dsp h264parse"
hevc_parser_select="golomb"
mpegvideo_parser_select="mpegvideo"
mpeg4video_parser_select="h263dsp mpegvideo qpeldsp"
vc1_parser_select="vc1dsp"

# bitstream_filters
mjpeg2jpeg_bsf_select="jpegtables"

# external libraries
aac_at_decoder_deps="audiotoolbox"
ac3_at_decoder_deps="audiotoolbox"
ac3_at_decoder_select="ac3_parser"
adpcm_ima_qt_at_decoder_deps="audiotoolbox"
alac_at_decoder_deps="audiotoolbox"
amr_nb_at_decoder_deps="audiotoolbox"
avisynth_deps_any="dlopen LoadLibrary"
avisynth_demuxer_deps="avisynth"
avisynth_demuxer_select="riffdec"
eac3_at_decoder_deps="audiotoolbox"
eac3_at_decoder_select="ac3_parser"
gsm_ms_at_decoder_deps="audiotoolbox"
ilbc_at_decoder_deps="audiotoolbox"
mp1_at_decoder_deps="audiotoolbox"
mp2_at_decoder_deps="audiotoolbox"
mp3_at_decoder_deps="audiotoolbox"
pcm_alaw_at_decoder_deps="audiotoolbox"
pcm_mulaw_at_decoder_deps="audiotoolbox"
qdmc_at_decoder_deps="audiotoolbox"
qdm2_at_decoder_deps="audiotoolbox"
aac_at_encoder_deps="audiotoolbox"
aac_at_encoder_select="audio_frame_queue"
alac_at_encoder_deps="audiotoolbox"
alac_at_encoder_select="audio_frame_queue"
ilbc_at_encoder_deps="audiotoolbox"
ilbc_at_encoder_select="audio_frame_queue"
pcm_alaw_at_encoder_deps="audiotoolbox"
pcm_alaw_at_encoder_select="audio_frame_queue"
pcm_mulaw_at_encoder_deps="audiotoolbox"
pcm_mulaw_at_encoder_select="audio_frame_queue"
chromaprint_muxer_deps="chromaprint"
h264_videotoolbox_encoder_deps="videotoolbox_encoder pthreads"
libcelt_decoder_deps="libcelt"
libfdk_aac_decoder_deps="libfdk_aac"
libfdk_aac_encoder_deps="libfdk_aac"
libfdk_aac_encoder_select="audio_frame_queue"
libgme_demuxer_deps="libgme"
libgsm_decoder_deps="libgsm"
libgsm_encoder_deps="libgsm"
libgsm_ms_decoder_deps="libgsm"
libgsm_ms_encoder_deps="libgsm"
libilbc_decoder_deps="libilbc"
libilbc_encoder_deps="libilbc"
libkvazaar_encoder_deps="libkvazaar"
libmodplug_demuxer_deps="libmodplug"
libmp3lame_encoder_deps="libmp3lame"
libmp3lame_encoder_select="audio_frame_queue"
libopencore_amrnb_decoder_deps="libopencore_amrnb"
libopencore_amrnb_encoder_deps="libopencore_amrnb"
libopencore_amrnb_encoder_select="audio_frame_queue"
libopencore_amrwb_decoder_deps="libopencore_amrwb"
libopenh264_decoder_deps="libopenh264"
libopenh264_decoder_select="h264_mp4toannexb_bsf"
libopenh264_encoder_deps="libopenh264"
libopenjpeg_decoder_deps="libopenjpeg"
libopenjpeg_encoder_deps="libopenjpeg"
libopenmpt_demuxer_deps="libopenmpt"
libopus_decoder_deps="libopus"
libopus_encoder_deps="libopus"
libopus_encoder_select="audio_frame_queue"
libschroedinger_decoder_deps="libschroedinger"
libschroedinger_encoder_deps="libschroedinger"
libshine_encoder_deps="libshine"
libshine_encoder_select="audio_frame_queue"
libspeex_decoder_deps="libspeex"
libspeex_encoder_deps="libspeex"
libspeex_encoder_select="audio_frame_queue"
libtheora_encoder_deps="libtheora"
libtwolame_encoder_deps="libtwolame"
libvo_amrwbenc_encoder_deps="libvo_amrwbenc"
libvorbis_decoder_deps="libvorbis"
libvorbis_encoder_deps="libvorbis"
libvorbis_encoder_select="audio_frame_queue"
libvpx_vp8_decoder_deps="libvpx"
libvpx_vp8_encoder_deps="libvpx"
libvpx_vp9_decoder_deps="libvpx"
libvpx_vp9_encoder_deps="libvpx"
libwavpack_encoder_deps="libwavpack"
libwebp_encoder_deps="libwebp"
libwebp_anim_encoder_deps="libwebp"
libx262_encoder_deps="libx262"
libx264_encoder_deps="libx264"
libx264rgb_encoder_deps="libx264 x264_csp_bgr"
libx264rgb_encoder_select="libx264_encoder"
libx265_encoder_deps="libx265"
libxavs_encoder_deps="libxavs"
libxvid_encoder_deps="libxvid"
libzvbi_teletext_decoder_deps="libzvbi"
videotoolbox_deps="VideoToolbox_VideoToolbox_h"
videotoolbox_extralibs="-framework CoreFoundation -framework VideoToolbox -framework CoreMedia -framework CoreVideo"
videotoolbox_encoder_deps="videotoolbox VTCompressionSessionPrepareToEncodeFrames"
videotoolbox_encoder_suggest="vda_framework vt_bt2020"
vt_bt2020_deps="kCVImageBufferColorPrimaries_ITU_R_2020"

# demuxers / muxers
ac3_demuxer_select="ac3_parser"
aiff_muxer_select="iso_media"
asf_demuxer_select="riffdec"
asf_o_demuxer_select="riffdec"
asf_muxer_select="riffenc"
asf_stream_muxer_select="asf_muxer"
avi_demuxer_select="iso_media riffdec exif"
avi_muxer_select="riffenc"
caf_demuxer_select="iso_media riffdec"
caf_muxer_select="iso_media"
dash_muxer_select="mp4_muxer"
dirac_demuxer_select="dirac_parser"
dts_demuxer_select="dca_parser"
dtshd_demuxer_select="dca_parser"
dv_demuxer_select="dvprofile"
dv_muxer_select="dvprofile"
dxa_demuxer_select="riffdec"
eac3_demuxer_select="ac3_parser"
f4v_muxer_select="mov_muxer"
fifo_muxer_deps="threads"
flac_demuxer_select="flac_parser"
hds_muxer_select="flv_muxer"
hls_muxer_select="mpegts_muxer"
image2_alias_pix_demuxer_select="image2_demuxer"
image2_brender_pix_demuxer_select="image2_demuxer"
ipod_muxer_select="mov_muxer"
ismv_muxer_select="mov_muxer"
libnut_demuxer_deps="libnut"
libnut_muxer_deps="libnut"
matroska_audio_muxer_select="matroska_muxer"
matroska_demuxer_select="iso_media riffdec"
matroska_demuxer_suggest="bzlib lzo zlib"
matroska_muxer_select="iso_media riffenc"
mmf_muxer_select="riffenc"
mov_demuxer_select="iso_media riffdec"
mov_demuxer_suggest="zlib"
mov_muxer_select="iso_media riffenc rtpenc_chain"
mp3_demuxer_select="mpegaudio_parser"
mp4_muxer_select="mov_muxer"
mpegts_demuxer_select="iso_media"
mpegts_muxer_select="adts_muxer latm_muxer"
mpegtsraw_demuxer_select="mpegts_demuxer"
mxf_d10_muxer_select="mxf_muxer"
mxf_opatom_muxer_select="mxf_muxer"
nut_muxer_select="riffenc"
nuv_demuxer_select="riffdec"
oga_muxer_select="ogg_muxer"
ogg_demuxer_select="dirac_parse"
ogv_muxer_select="ogg_muxer"
opus_muxer_select="ogg_muxer"
psp_muxer_select="mov_muxer"
rtp_demuxer_select="sdp_demuxer"
rtp_muxer_select="golomb"
rtpdec_select="asf_demuxer jpegtables mov_demuxer mpegts_demuxer rm_demuxer rtp_protocol srtp"
rtsp_demuxer_select="http_protocol rtpdec"
rtsp_muxer_select="rtp_muxer http_protocol rtp_protocol rtpenc_chain"
sap_demuxer_select="sdp_demuxer"
sap_muxer_select="rtp_muxer rtp_protocol rtpenc_chain"
sdp_demuxer_select="rtpdec"
smoothstreaming_muxer_select="ismv_muxer"
spdif_muxer_select="aac_parser"
spx_muxer_select="ogg_muxer"
swf_demuxer_suggest="zlib"
tak_demuxer_select="tak_parser"
tg2_muxer_select="mov_muxer"
tgp_muxer_select="mov_muxer"
vobsub_demuxer_select="mpegps_demuxer"
w64_demuxer_select="wav_demuxer"
w64_muxer_select="wav_muxer"
wav_demuxer_select="riffdec"
wav_muxer_select="riffenc"
webm_muxer_select="iso_media riffenc"
webm_dash_manifest_demuxer_select="matroska_demuxer"
wtv_demuxer_select="mpegts_demuxer riffdec"
wtv_muxer_select="mpegts_muxer riffenc"
xmv_demuxer_select="riffdec"
xwma_demuxer_select="riffdec"

# indevs / outdevs
alsa_indev_deps="alsa_asoundlib_h snd_pcm_htimestamp"
alsa_outdev_deps="alsa_asoundlib_h"
avfoundation_indev_extralibs="-framework CoreVideo -framework Foundation -framework AVFoundation -framework CoreMedia"
avfoundation_indev_select="avfoundation"
bktr_indev_deps_any="dev_bktr_ioctl_bt848_h machine_ioctl_bt848_h dev_video_bktr_ioctl_bt848_h dev_ic_bt8xx_h"
caca_outdev_deps="libcaca"
decklink_indev_deps="decklink pthreads"
decklink_indev_extralibs="-lstdc++"
decklink_outdev_deps="decklink pthreads"
decklink_outdev_extralibs="-lstdc++"
dshow_indev_deps="IBaseFilter"
dshow_indev_extralibs="-lpsapi -lole32 -lstrmiids -luuid -loleaut32 -lshlwapi"
dv1394_indev_deps="dv1394"
dv1394_indev_select="dv_demuxer"
fbdev_indev_deps="linux_fb_h"
fbdev_outdev_deps="linux_fb_h"
gdigrab_indev_deps="CreateDIBSection"
gdigrab_indev_extralibs="-lgdi32"
gdigrab_indev_select="bmp_decoder"
iec61883_indev_deps="libiec61883"
jack_indev_deps="jack_jack_h"
jack_indev_deps_any="sem_timedwait dispatch_dispatch_h"
lavfi_indev_deps="avfilter"
libcdio_indev_deps="libcdio"
libdc1394_indev_deps="libdc1394"
libv4l2_indev_deps="libv4l2"
openal_indev_deps="openal"
opengl_outdev_deps="opengl"
oss_indev_deps_any="soundcard_h sys_soundcard_h"
oss_outdev_deps_any="soundcard_h sys_soundcard_h"
pulse_indev_deps="libpulse"
pulse_outdev_deps="libpulse"
qtkit_indev_extralibs="-framework QTKit -framework Foundation -framework QuartzCore"
qtkit_indev_select="qtkit"
sdl2_outdev_deps="sdl2"
sndio_indev_deps="sndio_h"
sndio_outdev_deps="sndio_h"
v4l_indev_deps="linux_videodev_h"
v4l2_indev_deps_any="linux_videodev2_h sys_videoio_h"
v4l2_outdev_deps_any="linux_videodev2_h sys_videoio_h"
vfwcap_indev_deps="capCreateCaptureWindow vfwcap_defines"
vfwcap_indev_extralibs="-lavicap32"
xcbgrab_indev_deps="libxcb"
xv_outdev_deps="X11_extensions_Xvlib_h XvGetPortAttribute"
xv_outdev_extralibs="-lXv -lX11 -lXext"

# protocols
async_protocol_deps="threads"
bluray_protocol_deps="libbluray"
ffrtmpcrypt_protocol_deps="!librtmp_protocol"
ffrtmpcrypt_protocol_deps_any="gcrypt gmp openssl"
ffrtmpcrypt_protocol_select="tcp_protocol"
ffrtmphttp_protocol_deps="!librtmp_protocol"
ffrtmphttp_protocol_select="http_protocol"
ftp_protocol_select="tcp_protocol"
gopher_protocol_select="network"
http_protocol_select="tcp_protocol"
httpproxy_protocol_select="tcp_protocol"
https_protocol_select="tls_protocol"
icecast_protocol_select="http_protocol"
librtmp_protocol_deps="librtmp"
librtmpe_protocol_deps="librtmp"
librtmps_protocol_deps="librtmp"
librtmpt_protocol_deps="librtmp"
librtmpte_protocol_deps="librtmp"
libsmbclient_protocol_deps="libsmbclient gplv3"
libssh_protocol_deps="libssh"
mmsh_protocol_select="http_protocol"
mmst_protocol_select="network"
rtmp_protocol_deps="!librtmp_protocol"
rtmp_protocol_select="tcp_protocol"
rtmpe_protocol_select="ffrtmpcrypt_protocol"
rtmps_protocol_deps="!librtmp_protocol"
rtmps_protocol_select="tls_protocol"
rtmpt_protocol_select="ffrtmphttp_protocol"
rtmpte_protocol_select="ffrtmpcrypt_protocol ffrtmphttp_protocol"
rtmpts_protocol_select="ffrtmphttp_protocol https_protocol"
rtp_protocol_select="udp_protocol"
sctp_protocol_deps="struct_sctp_event_subscribe struct_msghdr_msg_flags"
sctp_protocol_select="network"
srtp_protocol_select="rtp_protocol srtp"
tcp_protocol_select="network"
tls_gnutls_protocol_deps="gnutls !tls_schannel_protocol !tls_securetransport_protocol"
tls_gnutls_protocol_select="tcp_protocol"
tls_openssl_protocol_deps="openssl !tls_schannel_protocol !tls_securetransport_protocol !tls_gnutls_protocol"
tls_openssl_protocol_select="tcp_protocol"
tls_schannel_protocol_deps="schannel"
tls_schannel_protocol_select="tcp_protocol"
tls_securetransport_protocol_deps="securetransport"
tls_securetransport_protocol_select="tcp_protocol"
tls_protocol_deps_any="tls_schannel_protocol tls_securetransport_protocol tls_gnutls_protocol tls_openssl_protocol"
udp_protocol_select="network"
udplite_protocol_select="network"
unix_protocol_deps="sys_un_h"
unix_protocol_select="network"

# filters
afftfilt_filter_deps="avcodec"
afftfilt_filter_select="fft"
amovie_filter_deps="avcodec avformat"
aresample_filter_deps="swresample"
ass_filter_deps="libass"
atempo_filter_deps="avcodec"
atempo_filter_select="rdft"
azmq_filter_deps="libzmq"
blackframe_filter_deps="gpl"
boxblur_filter_deps="gpl"
bs2b_filter_deps="libbs2b"
colormatrix_filter_deps="gpl"
cover_rect_filter_deps="avcodec avformat gpl"
cropdetect_filter_deps="gpl"
deinterlace_qsv_filter_deps="libmfx"
deinterlace_vaapi_filter_deps="vaapi"
delogo_filter_deps="gpl"
deshake_filter_select="pixelutils"
drawtext_filter_deps="libfreetype"
eq_filter_deps="gpl"
fftfilt_filter_deps="avcodec"
fftfilt_filter_select="rdft"
find_rect_filter_deps="avcodec avformat gpl"
firequalizer_filter_deps="avcodec"
firequalizer_filter_select="rdft"
flite_filter_deps="libflite"
framerate_filter_select="pixelutils"
frei0r_filter_deps="frei0r dlopen"
frei0r_src_filter_deps="frei0r dlopen"
fspp_filter_deps="gpl"
geq_filter_deps="gpl"
histeq_filter_deps="gpl"
hqdn3d_filter_deps="gpl"
interlace_filter_deps="gpl"
kerndeint_filter_deps="gpl"
ladspa_filter_deps="ladspa dlopen"
mcdeint_filter_deps="avcodec gpl"
movie_filter_deps="avcodec avformat"
mpdecimate_filter_deps="gpl"
mpdecimate_filter_select="pixelutils"
mptestsrc_filter_deps="gpl"
negate_filter_deps="lut_filter"
nnedi_filter_deps="gpl"
ocr_filter_deps="libtesseract"
ocv_filter_deps="libopencv"
owdenoise_filter_deps="gpl"
pan_filter_deps="swresample"
perspective_filter_deps="gpl"
phase_filter_deps="gpl"
pp7_filter_deps="gpl"
pp_filter_deps="gpl postproc"
pullup_filter_deps="gpl"
removelogo_filter_deps="avcodec avformat swscale"
repeatfields_filter_deps="gpl"
resample_filter_deps="avresample"
rubberband_filter_deps="librubberband"
sab_filter_deps="gpl swscale"
scale2ref_filter_deps="swscale"
scale_filter_deps="swscale"
scale_qsv_filter_deps="libmfx"
select_filter_select="pixelutils"
showcqt_filter_deps="avcodec avformat swscale"
showcqt_filter_select="fft"
showfreqs_filter_deps="avcodec"
showfreqs_filter_select="fft"
showspectrum_filter_deps="avcodec"
showspectrum_filter_select="fft"
showspectrumpic_filter_deps="avcodec"
showspectrumpic_filter_select="fft"
signature_filter_deps="gpl avcodec avformat"
smartblur_filter_deps="gpl swscale"
sofalizer_filter_deps="netcdf avcodec"
sofalizer_filter_select="fft"
spectrumsynth_filter_deps="avcodec"
spectrumsynth_filter_select="fft"
spp_filter_deps="gpl avcodec"
spp_filter_select="fft idctdsp fdctdsp me_cmp pixblockdsp"
stereo3d_filter_deps="gpl"
subtitles_filter_deps="avformat avcodec libass"
super2xsai_filter_deps="gpl"
pixfmts_super2xsai_test_deps="super2xsai_filter"
tinterlace_filter_deps="gpl"
tinterlace_merge_test_deps="tinterlace_filter"
tinterlace_pad_test_deps="tinterlace_filter"
uspp_filter_deps="gpl avcodec"
vaguedenoiser_filter_deps="gpl"
vidstabdetect_filter_deps="libvidstab"
vidstabtransform_filter_deps="libvidstab"
zmq_filter_deps="libzmq"
zoompan_filter_deps="swscale"
zscale_filter_deps="libzimg"
scale_vaapi_filter_deps="vaapi VAProcPipelineParameterBuffer"

# examples
avio_dir_cmd_deps="avformat avutil"
avio_reading_deps="avformat avcodec avutil"
decode_audio_example_deps="avcodec avutil"
decode_video_example_deps="avcodec avutil"
demuxing_decoding_example_deps="avcodec avformat avutil"
encode_audio_example_deps="avcodec avutil"
encode_video_example_deps="avcodec avutil"
extract_mvs_example_deps="avcodec avformat avutil"
filter_audio_example_deps="avfilter avutil"
filtering_audio_example_deps="avfilter avcodec avformat avutil"
filtering_video_example_deps="avfilter avcodec avformat avutil"
http_multiclient_example_deps="avformat avutil fork"
metadata_example_deps="avformat avutil"
muxing_example_deps="avcodec avformat avutil swscale"
qsvdec_example_deps="avcodec avutil libmfx h264_qsv_decoder"
remuxing_example_deps="avcodec avformat avutil"
resampling_audio_example_deps="avutil swresample"
scaling_video_example_deps="avutil swscale"
transcode_aac_example_deps="avcodec avformat swresample"
transcoding_example_deps="avfilter avcodec avformat avutil"

# libraries, in linking order
avcodec_deps="avutil"
avdevice_deps="avformat avcodec avutil"
avfilter_deps="avutil"
avformat_deps="avcodec avutil"
avresample_deps="avutil"
postproc_deps="avutil gpl"
swresample_deps="avutil"
swscale_deps="avutil"

# programs
ffmpeg_deps="avcodec avfilter avformat swresample"
ffmpeg_select="aformat_filter anull_filter atrim_filter format_filter
               null_filter
               trim_filter"
ffplay_deps="avcodec avformat swscale swresample sdl2"
ffplay_libs='$sdl2_libs'
ffplay_select="rdft crop_filter transpose_filter hflip_filter vflip_filter rotate_filter"
ffprobe_deps="avcodec avformat"
ffserver_deps="avformat fork sarestart"
ffserver_select="ffm_muxer rtp_protocol rtsp_demuxer"

# documentation
podpages_deps="perl"
manpages_deps="perl pod2man"
htmlpages_deps="perl"
htmlpages_deps_any="makeinfo_html texi2html"
txtpages_deps="perl makeinfo"
doc_deps_any="manpages htmlpages podpages txtpages"

# default parameters

logfile="config.log"

# installation paths
prefix_default="/usr/local"
bindir_default='${prefix}/bin'
datadir_default='${prefix}/share/ffmpeg'
docdir_default='${prefix}/share/doc/ffmpeg'
incdir_default='${prefix}/include'
libdir_default='${prefix}/lib'
mandir_default='${prefix}/share/man'

# toolchain
ar_default="ar"
cc_default="gcc"
cxx_default="g++"
host_cc_default="gcc"
cp_f="cp -f"
doxygen_default="doxygen"
install="install"
ln_s_default="ln -s -f"
nm_default="nm -g"
objformat="elf"
pkg_config_default=pkg-config
ranlib_default="ranlib"
strip_default="strip"
version_script='--version-script'
yasmexe_default="yasm"
windres_default="windres"

# OS
target_os_default=$(tolower $(uname -s))
host_os=$target_os_default

# machine
if test "$target_os_default" = aix; then
    arch_default=$(uname -p)
    strip_default="strip -X32_64"
else
    arch_default=$(uname -m)
fi
cpu="generic"
intrinsics="none"

# configurable options
enable $PROGRAM_LIST
enable $DOCUMENT_LIST
enable $EXAMPLE_LIST
enable $(filter_out avresample $LIBRARY_LIST)
enable stripping

enable asm
enable debug
enable doc
enable faan faandct faanidct
enable optimizations
enable runtime_cpudetect
enable safe_bitstream_reader
enable static
enable swscale_alpha
enable valgrind_backtrace

sws_max_filter_size_default=256
set_default sws_max_filter_size

# build settings
SHFLAGS='-shared -Wl,-soname,$$(@F)'
LIBPREF="lib"
LIBSUF=".a"
FULLNAME='$(NAME)$(BUILDSUF)'
LIBNAME='$(LIBPREF)$(FULLNAME)$(LIBSUF)'
SLIBPREF="lib"
SLIBSUF=".so"
SLIBNAME='$(SLIBPREF)$(FULLNAME)$(SLIBSUF)'
SLIBNAME_WITH_VERSION='$(SLIBNAME).$(LIBVERSION)'
SLIBNAME_WITH_MAJOR='$(SLIBNAME).$(LIBMAJOR)'
LIB_INSTALL_EXTRA_CMD='$$(RANLIB) "$(LIBDIR)/$(LIBNAME)"'
SLIB_INSTALL_NAME='$(SLIBNAME_WITH_VERSION)'
SLIB_INSTALL_LINKS='$(SLIBNAME_WITH_MAJOR) $(SLIBNAME)'
VERSION_SCRIPT_POSTPROCESS_CMD="cat"

asflags_filter=echo
cflags_filter=echo
ldflags_filter=echo

AS_C='-c'
AS_O='-o $@'
CC_C='-c'
CC_E='-E -o $@'
CC_O='-o $@'
CXX_C='-c'
CXX_O='-o $@'
OBJCC_C='-c'
OBJCC_E='-E -o $@'
OBJCC_O='-o $@'
LD_O='-o $@'
LD_LIB='-l%'
LD_PATH='-L'
HOSTCC_C='-c'
HOSTCC_E='-E -o $@'
HOSTCC_O='-o $@'
HOSTLD_O='-o $@'

host_libs='-lm'
host_cflags_filter=echo
host_ldflags_filter=echo

target_path='$(CURDIR)'

# since the object filename is not given with the -MM flag, the compiler
# is only able to print the basename, and we must add the path ourselves
DEPCMD='$(DEP$(1)) $(DEP$(1)FLAGS) $($(1)DEP_FLAGS) $< 2>/dev/null | sed -e "/^\#.*/d" -e "s,^[[:space:]]*$(@F),$(@D)/$(@F)," > $(@:.o=.d)'
DEPFLAGS='-MM'

# find source path
if test -f configure; then
    source_path=.
else
    source_path=$(cd $(dirname "$0"); pwd)
    case "$source_path" in
        *[[:blank:]]*) die "Out of tree builds are impossible with whitespace in source path." ;;
    esac
    test -e "$source_path/config.h" &&
        die "Out of tree builds are impossible with config.h in source dir."
fi

for v in "$@"; do
    r=${v#*=}
    l=${v%"$r"}
    r=$(sh_quote "$r")
    FFMPEG_CONFIGURATION="${FFMPEG_CONFIGURATION# } ${l}${r}"
done

find_things(){
    thing=$1
    pattern=$2
    file=$source_path/$3
    sed -n "s/^[^#]*$pattern.*([^,]*, *\([^,]*\)\(,.*\)*).*/\1_$thing/p" "$file"
}

ENCODER_LIST=$(find_things  encoder  ENC      libavcodec/allcodecs.c)
DECODER_LIST=$(find_things  decoder  DEC      libavcodec/allcodecs.c)
HWACCEL_LIST=$(find_things  hwaccel  HWACCEL  libavcodec/allcodecs.c)
PARSER_LIST=$(find_things   parser   PARSER   libavcodec/allcodecs.c)
MUXER_LIST=$(find_things    muxer    _MUX     libavformat/allformats.c)
DEMUXER_LIST=$(find_things  demuxer  DEMUX    libavformat/allformats.c)
OUTDEV_LIST=$(find_things   outdev   OUTDEV   libavdevice/alldevices.c)
INDEV_LIST=$(find_things    indev    _IN      libavdevice/alldevices.c)
FILTER_LIST=$(find_things   filter   FILTER   libavfilter/allfilters.c)

find_things_extern(){
    thing=$1
    pattern=$2
    file=$source_path/$3
    sed -n "s/^[^#]*extern.*$pattern *ff_\([^ ]*\)_$thing;/\1_$thing/p" "$file"
}

BSF_LIST=$(find_things_extern bsf AVBitStreamFilter libavcodec/bitstream_filters.c)
PROTOCOL_LIST=$(find_things_extern protocol URLProtocol libavformat/protocols.c)

ALL_COMPONENTS="
    $BSF_LIST
    $DECODER_LIST
    $DEMUXER_LIST
    $ENCODER_LIST
    $FILTER_LIST
    $HWACCEL_LIST
    $INDEV_LIST
    $MUXER_LIST
    $OUTDEV_LIST
    $PARSER_LIST
    $PROTOCOL_LIST
"

for n in $COMPONENT_LIST; do
    v=$(toupper ${n%s})_LIST
    eval enable \$$v
    eval ${n}_if_any="\$$v"
done

enable $ARCH_EXT_LIST

die_unknown(){
    echo "Unknown option \"$1\"."
    echo "See $0 --help for available options."
    exit 1
}

print_in_columns() {
    cols=$(expr $ncols / 24)
    cat | tr ' ' '\n' | sort | pr -r "-$cols" -w $ncols -t
}

show_list() {
    suffix=_$1
    shift
    echo $* | sed s/$suffix//g | print_in_columns
    exit 0
}

rand_list(){
    IFS=', '
    set -- $*
    unset IFS
    for thing; do
        comp=${thing%:*}
        prob=${thing#$comp}
        prob=${prob#:}
        is_in ${comp} $COMPONENT_LIST && eval comp=\$$(toupper ${comp%s})_LIST
        echo "prob ${prob:-0.5}"
        printf '%s\n' $comp
    done
}

do_random(){
    action=$1
    shift
    random_seed=$(awk "BEGIN { srand($random_seed); print srand() }")
    $action $(rand_list "$@" | awk "BEGIN { srand($random_seed) } \$1 == \"prob\" { prob = \$2; next } rand() < prob { print }")
}

for opt do
    optval="${opt#*=}"
    case "$opt" in
        --extra-ldflags=*)
            add_ldflags $optval
        ;;
        --extra-ldexeflags=*)
            add_ldexeflags $optval
        ;;
        --extra-ldlibflags=*)
            add_ldlibflags $optval
        ;;
        --extra-libs=*)
            add_extralibs $optval
        ;;
        --disable-devices)
            disable $INDEV_LIST $OUTDEV_LIST
        ;;
        --enable-debug=*)
            debuglevel="$optval"
        ;;
        --disable-programs)
            disable $PROGRAM_LIST
        ;;
        --disable-everything)
            map 'eval unset \${$(toupper ${v%s})_LIST}' $COMPONENT_LIST
        ;;
        --disable-all)
            map 'eval unset \${$(toupper ${v%s})_LIST}' $COMPONENT_LIST
            disable $LIBRARY_LIST $PROGRAM_LIST doc
            enable avutil
        ;;
        --enable-random|--disable-random)
            action=${opt%%-random}
            do_random ${action#--} $COMPONENT_LIST
        ;;
        --enable-random=*|--disable-random=*)
            action=${opt%%-random=*}
            do_random ${action#--} $optval
        ;;
        --enable-*=*|--disable-*=*)
            eval $(echo "${opt%%=*}" | sed 's/--/action=/;s/-/ thing=/')
            is_in "${thing}s" $COMPONENT_LIST || die_unknown "$opt"
            eval list=\$$(toupper $thing)_LIST
            name=$(echo "${optval}" | sed "s/,/_${thing}|/g")_${thing}
            list=$(filter "$name" $list)
            [ "$list" = "" ] && warn "Option $opt did not match anything"
            $action $list
        ;;
        --enable-?*|--disable-?*)
            eval $(echo "$opt" | sed 's/--/action=/;s/-/ option=/;s/-/_/g')
            if is_in $option $COMPONENT_LIST; then
                test $action = disable && action=unset
                eval $action \$$(toupper ${option%s})_LIST
            elif is_in $option $CMDLINE_SELECT; then
                $action $option
            else
                die_unknown $opt
            fi
        ;;
        --list-*)
            NAME="${opt#--list-}"
            is_in $NAME $COMPONENT_LIST || die_unknown $opt
            NAME=${NAME%s}
            eval show_list $NAME \$$(toupper $NAME)_LIST
        ;;
        --help|-h) show_help
        ;;
        --quiet|-q) quiet=yes
        ;;
        --fatal-warnings) enable fatal_warnings
        ;;
        *)
            optname="${opt%%=*}"
            optname="${optname#--}"
            optname=$(echo "$optname" | sed 's/-/_/g')
            if is_in $optname $CMDLINE_SET; then
                eval $optname='$optval'
            elif is_in $optname $CMDLINE_APPEND; then
                append $optname "$optval"
            else
                die_unknown $opt
            fi
        ;;
    esac
done

for e in $env; do
    eval "export $e"
done

# Mark specifically enabled, but normally autodetected libraries as requested.
for lib in $AUTODETECT_LIBS; do
    enabled $lib && request $lib
done

# Enable platform codecs by default.
enable_weak audiotoolbox

# Enable hwaccels by default.
enable_weak d3d11va dxva2 vaapi vda vdpau videotoolbox_hwaccel xvmc
enable_weak xlib

enable_weak cuda cuvid nvenc vda_framework videotoolbox videotoolbox_encoder

disabled logging && logfile=/dev/null

die_license_disabled() {
    enabled $1 || { enabled $v && die "$v is $1 and --enable-$1 is not specified."; }
}

die_license_disabled_gpl() {
    enabled $1 || { enabled $v && die "$v is incompatible with the gpl and --enable-$1 is not specified."; }
}

map "die_license_disabled gpl"      $EXTERNAL_LIBRARY_GPL_LIST $EXTERNAL_LIBRARY_GPLV3_LIST
map "die_license_disabled version3" $EXTERNAL_LIBRARY_VERSION3_LIST $EXTERNAL_LIBRARY_GPLV3_LIST

enabled gpl && map "die_license_disabled_gpl nonfree" $EXTERNAL_LIBRARY_NONFREE_LIST
map "die_license_disabled nonfree" $HWACCEL_LIBRARY_NONFREE_LIST

enabled version3 && { enabled gpl && enable gplv3 || enable lgplv3; }

# Disable all the library-specific components if the library itself
# is disabled, see AVCODEC_LIST and following _LIST variables.

disable_components(){
    disabled ${1} && disable $(
        eval components="\$$(toupper ${1})_COMPONENTS"
        map 'eval echo \${$(toupper ${v%s})_LIST}' $components
    )
}

map 'disable_components $v' $LIBRARY_LIST

echo "# $0 $FFMPEG_CONFIGURATION" > $logfile
set >> $logfile

test -n "$valgrind" && toolchain="valgrind-memcheck"

case "$toolchain" in
    *-asan)
        cc_default="${toolchain%-asan}"
        add_cflags  -fsanitize=address
        add_ldflags -fsanitize=address
    ;;
    *-msan)
        cc_default="${toolchain%-msan}"
        add_cflags  -fsanitize=memory -fsanitize-memory-track-origins
        add_ldflags -fsanitize=memory
    ;;
    *-tsan)
        cc_default="${toolchain%-tsan}"
        add_cflags  -fsanitize=thread -fPIE
        add_ldflags -fsanitize=thread -pie
        case "$toolchain" in
            gcc-tsan)
                add_cflags  -fPIC
                add_ldflags -fPIC
                ;;
        esac
    ;;
    *-usan)
        cc_default="${toolchain%-usan}"
        add_cflags  -fsanitize=undefined
        add_ldflags -fsanitize=undefined
    ;;
    valgrind-*)
        target_exec_default="valgrind"
        case "$toolchain" in
            valgrind-massif)
                target_exec_args="--tool=massif --alloc-fn=av_malloc --alloc-fn=av_mallocz --alloc-fn=av_calloc --alloc-fn=av_fast_padded_malloc --alloc-fn=av_fast_malloc --alloc-fn=av_realloc_f --alloc-fn=av_fast_realloc --alloc-fn=av_realloc"
                ;;
            valgrind-memcheck)
                target_exec_args="--error-exitcode=1 --malloc-fill=0x2a --track-origins=yes --leak-check=full --gen-suppressions=all --suppressions=$source_path/tests/fate-valgrind.supp"
                ;;
        esac
    ;;
    msvc)
        # Check whether the current MSVC version needs the C99 converter.
        # From MSVC 2013 (compiler major version 18) onwards, it does actually
        # support enough of C99 to build ffmpeg. Default to the new
        # behaviour if the regexp was unable to match anything, since this
        # successfully parses the version number of existing supported
        # versions that require the converter (MSVC 2010 and 2012).
        cl_major_ver=$(cl 2>&1 | sed -n 's/.*Version \([[:digit:]]\{1,\}\)\..*/\1/p')
        if [ -z "$cl_major_ver" ] || [ $cl_major_ver -ge 18 ]; then
            cc_default="cl"
        else
            cc_default="c99wrap cl"
        fi
        ld_default="$source_path/compat/windows/mslink"
        nm_default="dumpbin -symbols"
        ar_default="lib"
        case "$arch" in
        arm*)
            as_default="armasm"
            ;;
        esac
        target_os_default="win32"
        # Use a relative path for TMPDIR. This makes sure all the
        # ffconf temp files are written with a relative path, avoiding
        # issues with msys/win32 path conversion for MSVC parameters
        # such as -Fo<file> or -out:<file>.
        TMPDIR=.
    ;;
    icl)
        cc_default="icl"
        ld_default="xilink"
        nm_default="dumpbin -symbols"
        ar_default="xilib"
        target_os_default="win32"
        TMPDIR=.
    ;;
    gcov)
        add_cflags  -fprofile-arcs -ftest-coverage
        add_ldflags -fprofile-arcs -ftest-coverage
    ;;
    llvm-cov)
        add_cflags -fprofile-arcs -ftest-coverage
        add_ldflags --coverage
    ;;
    hardened)
        add_cppflags -U_FORTIFY_SOURCE -D_FORTIFY_SOURCE=2
        add_cflags   -fno-strict-overflow -fstack-protector-all
        add_ldflags  -Wl,-z,relro -Wl,-z,now
        add_cflags   -fPIE
        add_ldexeflags -fPIE -pie
    ;;
    ?*)
        die "Unknown toolchain $toolchain"
    ;;
esac

test -n "$cross_prefix" && enable cross_compile

if enabled cross_compile; then
    test -n "$arch" && test -n "$target_os" ||
        die "Must specify target arch and OS when cross-compiling"
fi

ar_default="${cross_prefix}${ar_default}"
cc_default="${cross_prefix}${cc_default}"
cxx_default="${cross_prefix}${cxx_default}"
nm_default="${cross_prefix}${nm_default}"
pkg_config_default="${cross_prefix}${pkg_config_default}"
if ${cross_prefix}${ranlib_default} 2>&1 | grep -q "\-D "; then
    ranlib_default="${cross_prefix}${ranlib_default} -D"
else
    ranlib_default="${cross_prefix}${ranlib_default}"
fi
strip_default="${cross_prefix}${strip_default}"
windres_default="${cross_prefix}${windres_default}"

sysinclude_default="${sysroot}/usr/include"

set_default arch cc cxx doxygen pkg_config ranlib strip sysinclude \
    target_exec target_os yasmexe
enabled cross_compile || host_cc_default=$cc
set_default host_cc

pkg_config_fail_message=""
if ! $pkg_config --version >/dev/null 2>&1; then
    warn "$pkg_config not found, library detection may fail."
    pkg_config=false
elif is_in -static $cc $LDFLAGS && ! is_in --static $pkg_config $pkg_config_flags; then
    pkg_config_fail_message="
Note: When building a static binary, add --pkg-config-flags=\"--static\"."
fi

if test $doxygen != $doxygen_default && \
  ! $doxygen --version >/dev/null 2>&1; then
    warn "Specified doxygen \"$doxygen\" not found, API documentation will fail to build."
fi

exesuf() {
    case $1 in
        mingw32*|mingw64*|win32|win64|cygwin*|*-dos|freedos|opendos|os/2*|symbian) echo .exe ;;
    esac
}

EXESUF=$(exesuf $target_os)
HOSTEXESUF=$(exesuf $host_os)

# set temporary file name
: ${TMPDIR:=$TEMPDIR}
: ${TMPDIR:=$TMP}
: ${TMPDIR:=/tmp}

if [ -n "$tempprefix" ] ; then
    mktemp(){
        echo $tempprefix.${HOSTNAME}.${UID}
    }
elif ! check_cmd mktemp -u XXXXXX; then
    # simple replacement for missing mktemp
    # NOT SAFE FOR GENERAL USE
    mktemp(){
        echo "${2%%XXX*}.${HOSTNAME}.${UID}.$$"
    }
fi

tmpfile(){
    tmp=$(mktemp -u "${TMPDIR}/ffconf.XXXXXXXX")$2 &&
        (set -C; exec > $tmp) 2>/dev/null ||
        die "Unable to create temporary file in $TMPDIR."
    append TMPFILES $tmp
    eval $1=$tmp
}

trap 'rm -f -- $TMPFILES' EXIT

tmpfile TMPASM .asm
tmpfile TMPC   .c
tmpfile TMPCPP .cpp
tmpfile TMPE   $EXESUF
tmpfile TMPH   .h
tmpfile TMPM   .m
tmpfile TMPO   .o
tmpfile TMPS   .S
tmpfile TMPSH  .sh
tmpfile TMPV   .ver

unset -f mktemp

chmod +x $TMPE

# make sure we can execute files in $TMPDIR
cat > $TMPSH 2>> $logfile <<EOF
#! /bin/sh
EOF
chmod +x $TMPSH >> $logfile 2>&1
if ! $TMPSH >> $logfile 2>&1; then
    cat <<EOF
Unable to create and execute files in $TMPDIR.  Set the TMPDIR environment
variable to another directory and make sure that it is not mounted noexec.
EOF
    die "Sanity test failed."
fi

armasm_flags(){
    for flag; do
        case $flag in
            # Filter out MSVC cl.exe options from cflags that shouldn't
            # be passed to gas-preprocessor
            -M[TD]*)                                            ;;
            *)                  echo $flag                      ;;
        esac
   done
}

ccc_flags(){
    for flag; do
        case $flag in
            -std=c99)           echo -c99                       ;;
            -mcpu=*)            echo -arch ${flag#*=}           ;;
            -mieee)             echo -ieee                      ;;
            -O*|-fast)          echo $flag                      ;;
            -fno-math-errno)    echo -assume nomath_errno       ;;
            -g)                 echo -g3                        ;;
            -Wall)              echo -msg_enable level2         ;;
            -Wno-pointer-sign)  echo -msg_disable ptrmismatch1  ;;
            -Wl,*)              echo $flag                      ;;
            -f*|-W*)                                            ;;
            *)                  echo $flag                      ;;
        esac
   done
}

cparser_flags(){
    for flag; do
        case $flag in
            -Wno-switch)             echo -Wno-switch-enum ;;
            -Wno-format-zero-length) ;;
            -Wdisabled-optimization) ;;
            -Wno-pointer-sign)       echo -Wno-other ;;
            *)                       echo $flag ;;
        esac
    done
}

msvc_common_flags(){
    for flag; do
        case $flag in
            # In addition to specifying certain flags under the compiler
            # specific filters, they must be specified here as well or else the
            # generic catch all at the bottom will print the original flag.
            -Wall)                ;;
            -std=c99)             ;;
            # Common flags
            -fomit-frame-pointer) ;;
            -g)                   echo -Z7 ;;
            -fno-math-errno)      ;;
            -fno-common)          ;;
            -fno-signed-zeros)    ;;
            -fPIC)                ;;
            -mthumb)              ;;
            -march=*)             ;;
            -lz)                  echo zlib.lib ;;
            -lavicap32)           echo vfw32.lib user32.lib ;;
            -lx264)               echo libx264.lib ;;
            -l*)                  echo ${flag#-l}.lib ;;
            -LARGEADDRESSAWARE)   echo $flag ;;
            -L*)                  echo -libpath:${flag#-L} ;;
            *)                    echo $flag ;;
        esac
    done
}

msvc_flags(){
    msvc_common_flags "$@"
    for flag; do
        case $flag in
            -Wall)                echo -W4 -wd4244 -wd4127 -wd4018 -wd4389     \
                                       -wd4146 -wd4057 -wd4204 -wd4706 -wd4305 \
                                       -wd4152 -wd4324 -we4013 -wd4100 -wd4214 \
                                       -wd4307 \
                                       -wd4273 -wd4554 -wd4701 -wd4703 ;;
        esac
    done
}

icl_flags(){
    msvc_common_flags "$@"
    for flag; do
        case $flag in
            # Despite what Intel's documentation says -Wall, which is supported
            # on Windows, does enable remarks so disable them here.
            -Wall)                echo $flag -Qdiag-disable:remark ;;
            -std=c99)             echo -Qstd=c99 ;;
            -flto)                echo -ipo ;;
        esac
    done
}

icc_flags(){
    for flag; do
        case $flag in
            -flto)                echo -ipo ;;
            *)                    echo $flag ;;
        esac
    done
}

pgi_flags(){
    for flag; do
        case $flag in
            -flto)                echo -Mipa=fast,libopt,libinline,vestigial ;;
            -fomit-frame-pointer) echo -Mnoframe ;;
            -g)                   echo -gopt ;;
            *)                    echo $flag ;;
        esac
    done
}

suncc_flags(){
    for flag; do
        case $flag in
            -march=*|-mcpu=*)
                case "${flag#*=}" in
                    native)                   echo -xtarget=native       ;;
                    v9|niagara)               echo -xarch=sparc          ;;
                    ultrasparc)               echo -xarch=sparcvis       ;;
                    ultrasparc3|niagara2)     echo -xarch=sparcvis2      ;;
                    i586|pentium)             echo -xchip=pentium        ;;
                    i686|pentiumpro|pentium2) echo -xtarget=pentium_pro  ;;
                    pentium3*|c3-2)           echo -xtarget=pentium3     ;;
                    pentium-m)          echo -xarch=sse2 -xchip=pentium3 ;;
                    pentium4*)          echo -xtarget=pentium4           ;;
                    prescott|nocona)    echo -xarch=sse3 -xchip=pentium4 ;;
                    *-sse3)             echo -xarch=sse3                 ;;
                    core2)              echo -xarch=ssse3 -xchip=core2   ;;
                    bonnell)                   echo -xarch=ssse3         ;;
                    corei7|nehalem)            echo -xtarget=nehalem     ;;
                    westmere)                  echo -xtarget=westmere    ;;
                    silvermont)                echo -xarch=sse4_2        ;;
                    corei7-avx|sandybridge)    echo -xtarget=sandybridge ;;
                    core-avx*|ivybridge|haswell|broadwell|skylake*|knl)
                                               echo -xarch=avx           ;;
                    amdfam10|barcelona)        echo -xtarget=barcelona   ;;
                    btver1)                    echo -xarch=amdsse4a      ;;
                    btver2|bdver*|znver*)      echo -xarch=avx           ;;
                    athlon-4|athlon-[mx]p)     echo -xarch=ssea          ;;
                    k8|opteron|athlon64|athlon-fx)
                                               echo -xarch=sse2a         ;;
                    athlon*)                   echo -xarch=pentium_proa  ;;
                esac
                ;;
            -std=c99)             echo -xc99              ;;
            -fomit-frame-pointer) echo -xregs=frameptr    ;;
            -fPIC)                echo -KPIC -xcode=pic32 ;;
            -W*,*)                echo $flag              ;;
            -f*-*|-W*|-mimpure-text)                      ;;
            -shared)              echo -G                 ;;
            *)                    echo $flag              ;;
        esac
    done
}

tms470_flags(){
    for flag; do
        case $flag in
            -march=*|-mcpu=*)
                case "${flag#*=}" in
                    armv7-a|cortex-a*)      echo -mv=7a8 ;;
                    armv7-r|cortex-r*)      echo -mv=7r4 ;;
                    armv7-m|cortex-m*)      echo -mv=7m3 ;;
                    armv6*|arm11*)          echo -mv=6   ;;
                    armv5*e|arm[79]*e*|arm9[24]6*|arm96*|arm102[26])
                                            echo -mv=5e  ;;
                    armv4*|arm7*|arm9[24]*) echo -mv=4   ;;
                esac
                ;;
            -mfpu=neon)     echo --float_support=vfpv3 --neon ;;
            -mfpu=vfp)      echo --float_support=vfpv2        ;;
            -mfpu=vfpv3)    echo --float_support=vfpv3        ;;
            -mfpu=vfpv3-d16) echo --float_support=vfpv3d16    ;;
            -msoft-float)   echo --float_support=vfplib       ;;
            -O[0-3]|-mf=*)  echo $flag                        ;;
            -g)             echo -g -mn                       ;;
            -pds=*)         echo $flag                        ;;
            -D*|-I*)        echo $flag                        ;;
            --gcc|--abi=*)  echo $flag                        ;;
            -me)            echo $flag                        ;;
        esac
    done
}

probe_cc(){
    pfx=$1
    _cc=$2
    first=$3

    unset _type _ident _cc_c _cc_e _cc_o _flags _cflags
    unset _ld_o _ldflags _ld_lib _ld_path
    unset _depflags _DEPCMD _DEPFLAGS
    _flags_filter=echo

    if $_cc --version 2>&1 | grep -q '^GNU assembler'; then
        true # no-op to avoid reading stdin in following checks
    elif $_cc -v 2>&1 | grep -q '^gcc.*LLVM'; then
        _type=llvm_gcc
        gcc_extra_ver=$(expr "$($_cc --version 2>/dev/null | head -n1)" : '.*\((.*)\)')
        _ident="llvm-gcc $($_cc -dumpversion 2>/dev/null) $gcc_extra_ver"
        _depflags='-MMD -MF $(@:.o=.d) -MT $@'
        _cflags_speed='-O3'
        _cflags_size='-Os'
    elif $_cc -v 2>&1 | grep -qi ^gcc; then
        _type=gcc
        gcc_version=$($_cc --version | head -n1)
        gcc_basever=$($_cc -dumpversion)
        gcc_pkg_ver=$(expr "$gcc_version" : '[^ ]* \(([^)]*)\)')
        gcc_ext_ver=$(expr "$gcc_version" : ".*$gcc_pkg_ver $gcc_basever \\(.*\\)")
        _ident=$(cleanws "gcc $gcc_basever $gcc_pkg_ver $gcc_ext_ver")
        case $gcc_basever in
            2) ;;
            2.*) ;;
            *) _depflags='-MMD -MF $(@:.o=.d) -MT $@' ;;
        esac
        if [ "$first" = true ]; then
            case $gcc_basever in
                4.2*)
                warn "gcc 4.2 is outdated and may miscompile FFmpeg. Please use a newer compiler." ;;
            esac
        fi
        _cflags_speed='-O3'
        _cflags_size='-Os'
    elif $_cc --version 2>/dev/null | grep -q ^icc; then
        _type=icc
        _ident=$($_cc --version | head -n1)
        _depflags='-MMD'
        _cflags_speed='-O3'
        _cflags_size='-Os'
        _cflags_noopt='-O1'
        _flags_filter=icc_flags
    elif $_cc -v 2>&1 | grep -q xlc; then
        _type=xlc
        _ident=$($_cc -qversion 2>/dev/null | head -n1)
        _cflags_speed='-O5'
        _cflags_size='-O5 -qcompact'
    elif $_cc -V 2>/dev/null | grep -q Compaq; then
        _type=ccc
        _ident=$($_cc -V | head -n1 | cut -d' ' -f1-3)
        _DEPFLAGS='-M'
        _cflags_speed='-fast'
        _cflags_size='-O1'
        _flags_filter=ccc_flags
    elif $_cc --vsn 2>/dev/null | grep -Eq "ARM (C/C\+\+ )?Compiler"; then
        test -d "$sysroot" || die "No valid sysroot specified."
        _type=armcc
        _ident=$($_cc --vsn | grep -i build | head -n1 | sed 's/.*: //')
        armcc_conf="$PWD/armcc.conf"
        $_cc --arm_linux_configure                 \
             --arm_linux_config_file="$armcc_conf" \
             --configure_sysroot="$sysroot"        \
             --configure_cpp_headers="$sysinclude" >>$logfile 2>&1 ||
             die "Error creating armcc configuration file."
        $_cc --vsn | grep -q RVCT && armcc_opt=rvct || armcc_opt=armcc
        _flags="--arm_linux_config_file=$armcc_conf --translate_gcc"
        as_default="${cross_prefix}gcc"
        _depflags='-MMD'
        _cflags_speed='-O3'
        _cflags_size='-Os'
    elif $_cc -version 2>/dev/null | grep -Eq 'TMS470|TI ARM'; then
        _type=tms470
        _ident=$($_cc -version | head -n1 | tr -s ' ')
        _flags='--gcc --abi=eabi -me'
        _cc_e='-ppl -fe=$@'
        _cc_o='-fe=$@'
        _depflags='-ppa -ppd=$(@:.o=.d)'
        _cflags_speed='-O3 -mf=5'
        _cflags_size='-O3 -mf=2'
        _flags_filter=tms470_flags
    elif $_cc -v 2>&1 | grep -q clang; then
        _type=clang
        _ident=$($_cc --version 2>/dev/null | head -n1)
        _depflags='-MMD -MF $(@:.o=.d) -MT $@'
        _cflags_speed='-O3'
        _cflags_size='-Oz'
    elif $_cc -V 2>&1 | grep -q Sun; then
        _type=suncc
        _ident=$($_cc -V 2>&1 | head -n1 | cut -d' ' -f 2-)
        _DEPCMD='$(DEP$(1)) $(DEP$(1)FLAGS) $($(1)DEP_FLAGS) $< | sed -e "1s,^.*: ,$@: ," -e "\$$!s,\$$, \\\," -e "1!s,^.*: , ," > $(@:.o=.d)'
        _DEPFLAGS='-xM1 -xc99'
        _ldflags='-std=c99'
        _cflags_speed='-O5'
        _cflags_size='-O5 -xspace'
        _flags_filter=suncc_flags
    elif $_cc -v 2>&1 | grep -q 'PathScale\|Path64'; then
        _type=pathscale
        _ident=$($_cc -v 2>&1 | head -n1 | tr -d :)
        _depflags='-MMD -MF $(@:.o=.d) -MT $@'
        _cflags_speed='-O2'
        _cflags_size='-Os'
        _flags_filter='filter_out -Wdisabled-optimization'
    elif $_cc -v 2>&1 | grep -q Open64; then
        _type=open64
        _ident=$($_cc -v 2>&1 | head -n1 | tr -d :)
        _depflags='-MMD -MF $(@:.o=.d) -MT $@'
        _cflags_speed='-O2'
        _cflags_size='-Os'
        _flags_filter='filter_out -Wdisabled-optimization|-Wtype-limits|-fno-signed-zeros'
    elif $_cc -V 2>&1 | grep -q Portland; then
        _type=pgi
        _ident="PGI $($_cc -V 2>&1 | awk '/^pgcc/ { print $2; exit }')"
        opt_common='-alias=ansi -Mdse -Mlre -Mpre'
        _cflags_speed="-O3 -Mautoinline -Munroll=c:4 $opt_common"
        _cflags_size="-O2 -Munroll=c:1 $opt_common"
        _cflags_noopt="-O"
        _flags_filter=pgi_flags
    elif $_cc 2>&1 | grep -q 'Microsoft.*ARM.*Assembler'; then
        _type=armasm
        _ident=$($_cc | head -n1)
        # 4509: "This form of conditional instruction is deprecated"
        _flags="-nologo -ignore 4509"
        _flags_filter=armasm_flags
    elif $_cc 2>&1 | grep -q Intel; then
        _type=icl
        _ident=$($_cc 2>&1 | head -n1)
        _depflags='-QMMD -QMF$(@:.o=.d) -QMT$@'
        # Not only is O3 broken on 13.x+ but it is slower on all previous
        # versions (tested) as well.
        _cflags_speed="-O2"
        _cflags_size="-O1 -Oi" # -O1 without -Oi miscompiles stuff
        if $_cc 2>&1 | grep -q Linker; then
            _ld_o='-out:$@'
        else
            _ld_o='-Fe$@'
        fi
        _cc_o='-Fo$@'
        _cc_e='-P'
        _flags_filter=icl_flags
        _ld_lib='lib%.a'
        _ld_path='-libpath:'
        # -Qdiag-error to make icl error when seeing certain unknown arguments
        _flags='-nologo -Qdiag-error:4044,10157'
        # -Qvec- -Qsimd- to prevent miscompilation, -GS, fp:precise for consistency
        # with MSVC which enables it by default.
        _cflags='-Qms0 -Qvec- -Qsimd- -GS -fp:precise'
        disable stripping
    elif $_cc -? 2>/dev/null | grep -q 'LLVM.*Linker'; then
        # lld can emulate multiple different linkers; in ms link.exe mode,
        # the -? parameter gives the help output which contains an identifyable
        # string, while it gives an error in other modes.
        _type=lld-link
        # The link.exe mode doesn't have a switch for getting the version,
        # but we can force it back to gnu mode and get the version from there.
        _ident=$($_cc -flavor gnu --version 2>/dev/null)
        _ld_o='-out:$@'
        _flags_filter=msvc_flags
        _ld_lib='lib%.a'
        _ld_path='-libpath:'
    elif $_cc -nologo- 2>&1 | grep -q Microsoft; then
        _type=msvc
        _ident=$($_cc 2>&1 | head -n1)
        _DEPCMD='$(DEP$(1)) $(DEP$(1)FLAGS) $($(1)DEP_FLAGS) $< 2>&1 | awk '\''/including/ { sub(/^.*file: */, ""); gsub(/\\/, "/"); if (!match($$0, / /)) print "$@:", $$0 }'\'' > $(@:.o=.d)'
        _DEPFLAGS='$(CPPFLAGS) $(CFLAGS) -showIncludes -Zs'
        _cflags_speed="-O2"
        _cflags_size="-O1"
        if $_cc -nologo- 2>&1 | grep -q Linker; then
            _ld_o='-out:$@'
        else
            _ld_o='-Fe$@'
        fi
        _cc_o='-Fo$@'
        _cc_e='-P -Fi$@'
        _flags_filter=msvc_flags
        _ld_lib='lib%.a'
        _ld_path='-libpath:'
        _flags='-nologo'
        disable stripping
    elif $_cc --version 2>/dev/null | grep -q ^cparser; then
        _type=cparser
        _ident=$($_cc --version | head -n1)
        _depflags='-MMD'
        _cflags_speed='-O4'
        _cflags_size='-O2'
        _flags_filter=cparser_flags
    fi

    eval ${pfx}_type=\$_type
    eval ${pfx}_ident=\$_ident
}

set_ccvars(){
    eval ${1}_C=\${_cc_c-\${${1}_C}}
    eval ${1}_E=\${_cc_e-\${${1}_E}}
    eval ${1}_O=\${_cc_o-\${${1}_O}}

    if [ -n "$_depflags" ]; then
        eval ${1}_DEPFLAGS=\$_depflags
    else
        eval ${1}DEP=\${_DEPCMD:-\$DEPCMD}
        eval ${1}DEP_FLAGS=\${_DEPFLAGS:-\$DEPFLAGS}
        eval DEP${1}FLAGS=\$_flags
    fi
}

probe_cc cc "$cc" "true"
cflags_filter=$_flags_filter
cflags_speed=$_cflags_speed
cflags_size=$_cflags_size
cflags_noopt=$_cflags_noopt
add_cflags $_flags $_cflags
cc_ldflags=$_ldflags
set_ccvars CC

probe_cc hostcc "$host_cc"
host_cflags_filter=$_flags_filter
add_host_cflags  $_flags $_cflags
set_ccvars HOSTCC

test -n "$cc_type" && enable $cc_type ||
    warn "Unknown C compiler $cc, unable to select optimal CFLAGS"

: ${as_default:=$cc}
: ${objcc_default:=$cc}
: ${dep_cc_default:=$cc}
: ${ld_default:=$cc}
: ${host_ld_default:=$host_cc}
set_default ar as objcc dep_cc ld ln_s host_ld windres

probe_cc as "$as"
asflags_filter=$_flags_filter
add_asflags $_flags $_cflags
set_ccvars AS

probe_cc objcc "$objcc"
objcflags_filter=$_flags_filter
add_objcflags $_flags $_cflags
set_ccvars OBJC

probe_cc ld "$ld"
ldflags_filter=$_flags_filter
add_ldflags $_flags $_ldflags
test "$cc_type" != "$ld_type" && add_ldflags $cc_ldflags
LD_O=${_ld_o-$LD_O}
LD_LIB=${_ld_lib-$LD_LIB}
LD_PATH=${_ld_path-$LD_PATH}

probe_cc hostld "$host_ld"
host_ldflags_filter=$_flags_filter
add_host_ldflags $_flags $_ldflags
HOSTLD_O=${_ld_o-$HOSTLD_O}

if [ -z "$CC_DEPFLAGS" ] && [ "$dep_cc" != "$cc" ]; then
    probe_cc depcc "$dep_cc"
    CCDEP=${_DEPCMD:-$DEPCMD}
    CCDEP_FLAGS=${_DEPFLAGS:=$DEPFLAGS}
    DEPCCFLAGS=$_flags
fi

if $ar 2>&1 | grep -q Microsoft; then
    arflags="-nologo"
    ar_o='-out:$@'
elif $ar 2>&1 | grep -q 'Texas Instruments'; then
    arflags="rq"
    ar_o='$@'
elif $ar 2>&1 | grep -q 'Usage: ar.*-X.*any'; then
    arflags='-Xany -r -c'
    ar_o='$@'
elif $ar 2>&1 | grep -q "\[D\] "; then
    arflags="rcD"
    ar_o='$@'
else
    arflags="rc"
    ar_o='$@'
fi

add_cflags $extra_cflags
add_cxxflags $extra_cxxflags
add_objcflags $extra_objcflags
add_asflags $extra_cflags

if test -n "$sysroot"; then
    case "$cc_type" in
        gcc|llvm_gcc|clang)
            add_cppflags --sysroot="$sysroot"
            add_ldflags --sysroot="$sysroot"
# On Darwin --sysroot may be ignored, -isysroot always affects headers and linking
            add_cppflags -isysroot "$sysroot"
            add_ldflags -isysroot "$sysroot"
        ;;
        tms470)
            add_cppflags -I"$sysinclude"
            add_ldflags  --sysroot="$sysroot"
        ;;
    esac
fi

if test "$cpu" = host; then
    enabled cross_compile &&
        die "--cpu=host makes no sense when cross-compiling."

    case "$cc_type" in
        gcc|llvm_gcc)
            check_native(){
                $cc $1=native -v -c -o $TMPO $TMPC >$TMPE 2>&1 || return
                sed -n "/cc1.*$1=/{
                            s/.*$1=\\([^ ]*\\).*/\\1/
                            p
                            q
                        }" $TMPE
            }
            cpu=$(check_native -march || check_native -mcpu)
        ;;
        clang)
            check_native(){
                $cc $1=native -v -c -o $TMPO $TMPC >$TMPE 2>&1 || return
                sed -n "/cc1.*-target-cpu /{
                            s/.*-target-cpu \\([^ ]*\\).*/\\1/
                            p
                            q
                        }" $TMPE
            }
            cpu=$(check_native -march)
        ;;
    esac

    test "${cpu:-host}" = host &&
        die "--cpu=host not supported with compiler $cc"
fi

# Deal with common $arch aliases
case "$arch" in
    aarch64|arm64)
        arch="aarch64"
    ;;
    arm*|iPad*|iPhone*)
        arch="arm"
    ;;
    mips*|IP*)
        case "$arch" in
        *el)
            add_cppflags -EL
            add_ldflags -EL
        ;;
        *eb)
            add_cppflags -EB
            add_ldflags -EB
        ;;
        esac
        arch="mips"
    ;;
    parisc*|hppa*)
        arch="parisc"
    ;;
    "Power Macintosh"|ppc*|powerpc*)
        arch="ppc"
    ;;
    s390|s390x)
        arch="s390"
    ;;
    sh4|sh)
        arch="sh4"
    ;;
    sun4*|sparc*)
        arch="sparc"
    ;;
    tilegx|tile-gx)
        arch="tilegx"
    ;;
    i[3-6]86*|i86pc|BePC|x86pc|x86_64|x86_32|amd64)
        arch="x86"
    ;;
esac

is_in $arch $ARCH_LIST || warn "unknown architecture $arch"
enable $arch

# Add processor-specific flags
if enabled aarch64; then

    case $cpu in
        armv*)
            cpuflags="-march=$cpu"
        ;;
        *)
            cpuflags="-mcpu=$cpu"
        ;;
    esac

elif enabled alpha; then

    cpuflags="-mcpu=$cpu"

elif enabled arm; then

    check_arm_arch() {
        check_cpp_condition stddef.h \
            "defined __ARM_ARCH_${1}__ || defined __TARGET_ARCH_${2:-$1}" \
            $cpuflags
    }

    probe_arm_arch() {
        if   check_arm_arch 4;        then echo armv4
        elif check_arm_arch 4T;       then echo armv4t
        elif check_arm_arch 5;        then echo armv5
        elif check_arm_arch 5E;       then echo armv5e
        elif check_arm_arch 5T;       then echo armv5t
        elif check_arm_arch 5TE;      then echo armv5te
        elif check_arm_arch 5TEJ;     then echo armv5te
        elif check_arm_arch 6;        then echo armv6
        elif check_arm_arch 6J;       then echo armv6j
        elif check_arm_arch 6K;       then echo armv6k
        elif check_arm_arch 6Z;       then echo armv6z
        elif check_arm_arch 6ZK;      then echo armv6zk
        elif check_arm_arch 6T2;      then echo armv6t2
        elif check_arm_arch 7;        then echo armv7
        elif check_arm_arch 7A  7_A;  then echo armv7-a
        elif check_arm_arch 7S;       then echo armv7-a
        elif check_arm_arch 7R  7_R;  then echo armv7-r
        elif check_arm_arch 7M  7_M;  then echo armv7-m
        elif check_arm_arch 7EM 7E_M; then echo armv7-m
        elif check_arm_arch 8A  8_A;  then echo armv8-a
        fi
    }

    [ "$cpu" = generic ] && cpu=$(probe_arm_arch)

    case $cpu in
        armv*)
            cpuflags="-march=$cpu"
            subarch=$(echo $cpu | sed 's/[^a-z0-9]//g')
        ;;
        *)
            cpuflags="-mcpu=$cpu"
            case $cpu in
                cortex-a*)                               subarch=armv7a  ;;
                cortex-r*)                               subarch=armv7r  ;;
                cortex-m*)                 enable thumb; subarch=armv7m  ;;
                arm11*)                                  subarch=armv6   ;;
                arm[79]*e*|arm9[24]6*|arm96*|arm102[26]) subarch=armv5te ;;
                armv4*|arm7*|arm9[24]*)                  subarch=armv4   ;;
                *)                             subarch=$(probe_arm_arch) ;;
            esac
        ;;
    esac

    case "$subarch" in
        armv5t*)    enable fast_clz                ;;
        armv[6-8]*)
            enable fast_clz
            disabled fast_unaligned || enable fast_unaligned
            ;;
    esac

elif enabled avr32; then

    case $cpu in
        ap7[02]0[0-2])
            subarch="avr32_ap"
            cpuflags="-mpart=$cpu"
        ;;
        ap)
            subarch="avr32_ap"
            cpuflags="-march=$cpu"
        ;;
        uc3[ab]*)
            subarch="avr32_uc"
            cpuflags="-mcpu=$cpu"
        ;;
        uc)
            subarch="avr32_uc"
            cpuflags="-march=$cpu"
        ;;
    esac

elif enabled bfin; then

    cpuflags="-mcpu=$cpu"

elif enabled mips; then

    cpuflags="-march=$cpu"

    if [ "$cpu" != "generic" ]; then
        disable mips32r2
        disable mips32r5
        disable mips64r2
        disable mips32r6
        disable mips64r6
        disable loongson2
        disable loongson3

        case $cpu in
            24kc|24kf*|24kec|34kc|1004kc|24kef*|34kf*|1004kf*|74kc|74kf)
                enable mips32r2
                disable msa
            ;;
            p5600|i6400|p6600)
                disable mipsdsp
                disable mipsdspr2
            ;;
            loongson*)
                enable loongson2
                enable loongson3
                enable local_aligned_8 local_aligned_16 local_aligned_32
                enable simd_align_16
                enable fast_64bit
                enable fast_clz
                enable fast_cmov
                enable fast_unaligned
                disable aligned_stack
                disable mipsfpu
                disable mipsdsp
                disable mipsdspr2
                case $cpu in
                    loongson3*)
                        cpuflags="-march=loongson3a -mhard-float -fno-expensive-optimizations"
                    ;;
                    loongson2e)
                        cpuflags="-march=loongson2e -mhard-float -fno-expensive-optimizations"
                    ;;
                    loongson2f)
                        cpuflags="-march=loongson2f -mhard-float -fno-expensive-optimizations"
                    ;;
                esac
            ;;
            *)
                # Unknown CPU. Disable everything.
                warn "unknown CPU. Disabling all MIPS optimizations."
                disable mipsfpu
                disable mipsdsp
                disable mipsdspr2
                disable msa
                disable mmi
            ;;
        esac

        case $cpu in
            24kc)
                disable mipsfpu
                disable mipsdsp
                disable mipsdspr2
            ;;
            24kf*)
                disable mipsdsp
                disable mipsdspr2
            ;;
            24kec|34kc|1004kc)
                disable mipsfpu
                disable mipsdspr2
            ;;
            24kef*|34kf*|1004kf*)
                disable mipsdspr2
            ;;
            74kc)
                disable mipsfpu
            ;;
            p5600)
                enable mips32r5
                check_cflags "-mtune=p5600" && check_cflags "-msched-weight -mload-store-pairs -funroll-loops"
            ;;
            i6400)
                enable mips64r6
                check_cflags "-mtune=i6400 -mabi=64" && check_cflags "-msched-weight -mload-store-pairs -funroll-loops" && check_ldflags "-mabi=64"
            ;;
            p6600)
                enable mips64r6
                check_cflags "-mtune=p6600 -mabi=64" && check_cflags "-msched-weight -mload-store-pairs -funroll-loops" && check_ldflags "-mabi=64"
            ;;
        esac
    else
        # We do not disable anything. Is up to the user to disable the unwanted features.
        warn 'generic cpu selected'
    fi

elif enabled ppc; then

    disable ldbrx

    case $(tolower $cpu) in
        601|ppc601|powerpc601)
            cpuflags="-mcpu=601"
            disable altivec
        ;;
        603*|ppc603*|powerpc603*)
            cpuflags="-mcpu=603"
            disable altivec
        ;;
        604*|ppc604*|powerpc604*)
            cpuflags="-mcpu=604"
            disable altivec
        ;;
        g3|75*|ppc75*|powerpc75*)
            cpuflags="-mcpu=750"
            disable altivec
        ;;
        g4|745*|ppc745*|powerpc745*)
            cpuflags="-mcpu=7450"
            disable vsx
        ;;
        74*|ppc74*|powerpc74*)
            cpuflags="-mcpu=7400"
            disable vsx
        ;;
        g5|970|ppc970|powerpc970)
            cpuflags="-mcpu=970"
            disable vsx
        ;;
        power[3-6]*)
            cpuflags="-mcpu=$cpu"
            disable vsx
        ;;
        power[7-8]*)
            cpuflags="-mcpu=$cpu"
        ;;
        cell)
            cpuflags="-mcpu=cell"
            enable ldbrx
            disable vsx
        ;;
        e500mc)
            cpuflags="-mcpu=e500mc"
            disable altivec
        ;;
        e500v2)
            cpuflags="-mcpu=8548 -mhard-float -mfloat-gprs=double"
            disable altivec
            disable dcbzl
        ;;
        e500)
            cpuflags="-mcpu=8540 -mhard-float"
            disable altivec
            disable dcbzl
        ;;
    esac

elif enabled sparc; then

    case $cpu in
        cypress|f93[04]|tsc701|sparcl*|supersparc|hypersparc|niagara|v[789])
            cpuflags="-mcpu=$cpu"
        ;;
        ultrasparc*|niagara[234])
            cpuflags="-mcpu=$cpu"
        ;;
    esac

elif enabled x86; then

    case $cpu in
        i[345]86|pentium)
            cpuflags="-march=$cpu"
            disable i686
            disable mmx
        ;;
        # targets that do NOT support nopl and conditional mov (cmov)
        pentium-mmx|k6|k6-[23]|winchip-c6|winchip2|c3)
            cpuflags="-march=$cpu"
            disable i686
        ;;
        # targets that do support nopl and conditional mov (cmov)
        i686|pentiumpro|pentium[23]|pentium-m|athlon|athlon-tbird|athlon-4|athlon-[mx]p|athlon64*|k8*|opteron*|athlon-fx\
        |core*|atom|bonnell|nehalem|westmere|silvermont|sandybridge|ivybridge|haswell|broadwell|skylake*|knl\
        |amdfam10|barcelona|b[dt]ver*|znver*)
            cpuflags="-march=$cpu"
            enable i686
            enable fast_cmov
        ;;
        # targets that do support conditional mov but on which it's slow
        pentium4|pentium4m|prescott|nocona)
            cpuflags="-march=$cpu"
            enable i686
            disable fast_cmov
        ;;
    esac

fi

if [ "$cpu" != generic ]; then
    add_cflags  $cpuflags
    add_asflags $cpuflags
    test "$cc_type" = "$ld_type" && add_ldflags $cpuflags
fi

# compiler sanity check
check_exec <<EOF
int main(void){ return 0; }
EOF
if test "$?" != 0; then
    echo "$cc is unable to create an executable file."
    if test -z "$cross_prefix" && ! enabled cross_compile ; then
        echo "If $cc is a cross-compiler, use the --enable-cross-compile option."
        echo "Only do this if you know what cross compiling means."
    fi
    die "C compiler test failed."
fi

add_cppflags -D_ISOC99_SOURCE
add_cxxflags -D__STDC_CONSTANT_MACROS
check_cxxflags -std=c++11 || check_cxxflags -std=c++0x

# some compilers silently accept -std=c11, so we also need to check that the
# version macro is defined properly
if test_cflags_cc -std=c11 ctype.h "__STDC_VERSION__ >= 201112L"; then
    add_cflags -std=c11
else
    check_cflags -std=c99
fi

check_cc -D_FILE_OFFSET_BITS=64 <<EOF && add_cppflags -D_FILE_OFFSET_BITS=64
#include <stdlib.h>
EOF
check_cc -D_LARGEFILE_SOURCE <<EOF && add_cppflags -D_LARGEFILE_SOURCE
#include <stdlib.h>
EOF

add_host_cppflags -D_ISOC99_SOURCE
check_host_cflags -std=c99
check_host_cflags -Wall
check_host_cflags -O3

check_64bit(){
    arch32=$1
    arch64=$2
    expr=$3
    check_code cc "" "int test[2*($expr) - 1]" &&
        subarch=$arch64 || subarch=$arch32
}

case "$arch" in
    aarch64|alpha|ia64)
        spic=$shared
    ;;
    mips)
        check_64bit mips mips64 '_MIPS_SIM > 1'
        spic=$shared
    ;;
    parisc)
        check_64bit parisc parisc64 'sizeof(void *) > 4'
        spic=$shared
    ;;
    ppc)
        check_64bit ppc ppc64 'sizeof(void *) > 4'
        spic=$shared
    ;;
    s390)
        check_64bit s390 s390x 'sizeof(void *) > 4'
        spic=$shared
    ;;
    sparc)
        check_64bit sparc sparc64 'sizeof(void *) > 4'
        spic=$shared
    ;;
    x86)
        check_64bit x86_32 x86_64 'sizeof(void *) > 4'
        # Treat x32 as x64 for now. Note it also needs spic=$shared
        test "$subarch" = "x86_32" && check_cpp_condition stddef.h 'defined(__x86_64__)' &&
            subarch=x86_64
        if test "$subarch" = "x86_64"; then
            spic=$shared
        fi
    ;;
    ppc)
        check_cc <<EOF && subarch="ppc64"
        int test[(int)sizeof(char*) - 7];
EOF
    ;;
esac

enable $subarch
enabled spic && enable_weak pic

# OS specific
case $target_os in
    aix)
        SHFLAGS=-shared
        add_cppflags '-I\$(SRC_PATH)/compat/aix'
        enabled shared && add_ldflags -Wl,-brtl
        ;;
    android)
        disable symver
        enable section_data_rel_ro
        SLIB_INSTALL_NAME='$(SLIBNAME)'
        SLIB_INSTALL_LINKS=
        SHFLAGS='-shared -Wl,-soname,$(SLIBNAME)'
        ;;
    haiku)
        prefix_default="/boot/common"
        network_extralibs="-lnetwork"
        host_libs=
        ;;
    sunos)
        SHFLAGS='-shared -Wl,-h,$$(@F)'
        enabled x86 && SHFLAGS="-mimpure-text $SHFLAGS"
        network_extralibs="-lsocket -lnsl"
        add_cppflags -D__EXTENSIONS__
        # When using suncc to build, the Solaris linker will mark
        # an executable with each instruction set encountered by
        # the Solaris assembler.  As our libraries contain their own
        # guards for processor-specific code, instead suppress
        # generation of the HWCAPS ELF section on Solaris x86 only.
        enabled_all suncc x86 &&
            echo "hwcap_1 = OVERRIDE;" > mapfile &&
            add_ldflags -Wl,-M,mapfile
        nm_default='nm -P -g'
        version_script='-M'
        VERSION_SCRIPT_POSTPROCESS_CMD='perl $(SRC_PATH)/compat/solaris/make_sunver.pl - $(OBJS)'
        ;;
    netbsd)
        disable symver
        oss_indev_extralibs="-lossaudio"
        oss_outdev_extralibs="-lossaudio"
        enabled gcc || check_ldflags -Wl,-zmuldefs
        ;;
    openbsd|bitrig)
        disable symver
        SHFLAGS='-shared'
        SLIB_INSTALL_NAME='$(SLIBNAME).$(LIBMAJOR).$(LIBMINOR)'
        SLIB_INSTALL_LINKS=
        oss_indev_extralibs="-lossaudio"
        oss_outdev_extralibs="-lossaudio"
        ;;
    dragonfly)
        disable symver
        ;;
    freebsd)
        ;;
    bsd/os)
        add_extralibs -lpoll -lgnugetopt
        strip="strip -d"
        ;;
    darwin)
        enabled ppc && add_asflags -force_cpusubtype_ALL
        install_name_dir_default='$(SHLIBDIR)'
        SHFLAGS='-dynamiclib -Wl,-single_module -Wl,-install_name,$(INSTALL_NAME_DIR)/$(SLIBNAME_WITH_MAJOR),-current_version,$(LIBVERSION),-compatibility_version,$(LIBMAJOR)'
        enabled x86_32 && append SHFLAGS -Wl,-read_only_relocs,suppress
        strip="${strip} -x"
        add_ldflags -Wl,-dynamic,-search_paths_first
        SLIBSUF=".dylib"
        SLIBNAME_WITH_VERSION='$(SLIBPREF)$(FULLNAME).$(LIBVERSION)$(SLIBSUF)'
        SLIBNAME_WITH_MAJOR='$(SLIBPREF)$(FULLNAME).$(LIBMAJOR)$(SLIBSUF)'
        objformat="macho"
        enabled x86_64 && objformat="macho64"
        enabled_any pic shared x86_64 ||
            { check_cflags -mdynamic-no-pic && add_asflags -mdynamic-no-pic; }
        check_header dispatch/dispatch.h &&
            add_cppflags '-I\$(SRC_PATH)/compat/dispatch_semaphore'
        version_script='-exported_symbols_list'
        VERSION_SCRIPT_POSTPROCESS_CMD='tr " " "\n" | sed -n /global:/,/local:/p | grep ";" | tr ";" "\n" | sed -E "s/(.+)/_\1/g" | sed -E "s/(.+[^*])$$$$/\1*/"'
        ;;
    msys*)
        die "Native MSYS builds are discouraged, please use the MINGW environment."
        ;;
    mingw32*|mingw64*)
        if test $target_os = "mingw32ce"; then
            disable network
        else
            target_os=mingw32
        fi
        decklink_outdev_extralibs="$decklink_outdev_extralibs -lole32 -loleaut32"
        decklink_indev_extralibs="$decklink_indev_extralibs -lole32 -loleaut32"
        LIBTARGET=i386
        if enabled x86_64; then
            LIBTARGET="i386:x86-64"
        elif enabled arm; then
            LIBTARGET=arm-wince
        fi
        enabled shared && ! enabled small && check_cmd $windres --version && enable gnu_windres
        enabled x86_32 && check_ldflags -Wl,--large-address-aware
        shlibdir_default="$bindir_default"
        SLIBPREF=""
        SLIBSUF=".dll"
        SLIBNAME_WITH_VERSION='$(SLIBPREF)$(FULLNAME)-$(LIBVERSION)$(SLIBSUF)'
        SLIBNAME_WITH_MAJOR='$(SLIBPREF)$(FULLNAME)-$(LIBMAJOR)$(SLIBSUF)'
        dlltool="${cross_prefix}dlltool"
        if check_cmd lib.exe -list; then
            SLIB_EXTRA_CMD=-'sed -e "s/ @[^ ]*//" $$(@:$(SLIBSUF)=.orig.def) > $$(@:$(SLIBSUF)=.def); lib.exe -nologo -machine:$(LIBTARGET) -def:$$(@:$(SLIBSUF)=.def) -out:$(SUBDIR)$(SLIBNAME:$(SLIBSUF)=.lib)'
            if enabled x86_64; then
                LIBTARGET=x64
            fi
        elif check_cmd $dlltool --version; then
            SLIB_EXTRA_CMD=-'sed -e "s/ @[^ ]*//" $$(@:$(SLIBSUF)=.orig.def) > $$(@:$(SLIBSUF)=.def); $(DLLTOOL) -m $(LIBTARGET) -d $$(@:$(SLIBSUF)=.def) -l $(SUBDIR)$(SLIBNAME:$(SLIBSUF)=.lib) -D $(SLIBNAME_WITH_MAJOR)'
        fi
        SLIB_INSTALL_NAME='$(SLIBNAME_WITH_MAJOR)'
        SLIB_INSTALL_LINKS=
        SLIB_INSTALL_EXTRA_SHLIB='$(SLIBNAME:$(SLIBSUF)=.lib)'
        SLIB_INSTALL_EXTRA_LIB='lib$(SLIBNAME:$(SLIBSUF)=.dll.a) $(SLIBNAME_WITH_MAJOR:$(SLIBSUF)=.def)'
        SHFLAGS='-shared -Wl,--output-def,$$(@:$(SLIBSUF)=.orig.def) -Wl,--out-implib,$(SUBDIR)lib$(SLIBNAME:$(SLIBSUF)=.dll.a) -Wl,--enable-runtime-pseudo-reloc -Wl,--disable-auto-image-base'
        objformat="win32"
        ranlib=:
        enable dos_paths
        check_ldflags -Wl,--nxcompat,--dynamicbase
        # Lets work around some stupidity in binutils.
        # ld will strip relocations from executables even though we need them
        # for dynamicbase (ASLR).  Using -pie does retain the reloc section
        # however ld then forgets what the entry point should be (oops) so we
        # have to manually (re)set it.
        if enabled x86_32; then
            disabled debug && add_ldexeflags -Wl,--pic-executable,-e,_mainCRTStartup
        elif enabled x86_64; then
            disabled debug && add_ldexeflags -Wl,--pic-executable,-e,mainCRTStartup
            check_ldflags -Wl,--high-entropy-va # binutils 2.25
            # Set image base >4GB for extra entropy with HEASLR
            add_ldexeflags -Wl,--image-base,0x140000000
            append SHFLAGS -Wl,--image-base,0x180000000
        fi
        ;;
    win32|win64)
        disable symver
        if enabled shared; then
            # Link to the import library instead of the normal static library
            # for shared libs.
            LD_LIB='%.lib'
            # Cannot build both shared and static libs with MSVC or icl.
            disable static
        fi
        enabled x86_32 && check_ldflags -LARGEADDRESSAWARE
        shlibdir_default="$bindir_default"
        SLIBPREF=""
        SLIBSUF=".dll"
        SLIBNAME_WITH_VERSION='$(SLIBPREF)$(FULLNAME)-$(LIBVERSION)$(SLIBSUF)'
        SLIBNAME_WITH_MAJOR='$(SLIBPREF)$(FULLNAME)-$(LIBMAJOR)$(SLIBSUF)'
        SLIB_CREATE_DEF_CMD='$(SRC_PATH)/compat/windows/makedef $(SUBDIR)lib$(NAME).ver $(OBJS) > $$(@:$(SLIBSUF)=.def)'
        SLIB_INSTALL_NAME='$(SLIBNAME_WITH_MAJOR)'
        SLIB_INSTALL_LINKS=
        SLIB_INSTALL_EXTRA_SHLIB='$(SLIBNAME:$(SLIBSUF)=.lib)'
        SLIB_INSTALL_EXTRA_LIB='$(SLIBNAME_WITH_MAJOR:$(SLIBSUF)=.def)'
        SHFLAGS='-dll -def:$$(@:$(SLIBSUF)=.def) -implib:$(SUBDIR)$(SLIBNAME:$(SLIBSUF)=.lib)'
        objformat="win32"
        ranlib=:
        enable dos_paths
        ;;
    cygwin*)
        target_os=cygwin
        shlibdir_default="$bindir_default"
        SLIBPREF="cyg"
        SLIBSUF=".dll"
        SLIBNAME_WITH_VERSION='$(SLIBPREF)$(FULLNAME)-$(LIBVERSION)$(SLIBSUF)'
        SLIBNAME_WITH_MAJOR='$(SLIBPREF)$(FULLNAME)-$(LIBMAJOR)$(SLIBSUF)'
        SLIB_INSTALL_NAME='$(SLIBNAME_WITH_MAJOR)'
        SLIB_INSTALL_LINKS=
        SLIB_INSTALL_EXTRA_LIB='lib$(FULLNAME).dll.a'
        SHFLAGS='-shared -Wl,--out-implib,$(SUBDIR)lib$(FULLNAME).dll.a'
        objformat="win32"
        enable dos_paths
        enabled shared && ! enabled small && check_cmd $windres --version && enable gnu_windres
        add_cppflags -D_POSIX_C_SOURCE=200112 -D_XOPEN_SOURCE=600
        ;;
    *-dos|freedos|opendos)
        network_extralibs="-lsocket"
        objformat="coff"
        enable dos_paths
        add_cppflags -U__STRICT_ANSI__
        ;;
    linux)
        enable dv1394
        enable section_data_rel_ro
        ;;
    irix*)
        target_os=irix
        ranlib="echo ignoring ranlib"
        ;;
    os/2*)
        strip="lxlite -CS"
        objformat="aout"
        add_cppflags -D_GNU_SOURCE
        add_ldflags -Zomf -Zbin-files -Zargs-wild -Zmap
        SHFLAGS='$(SUBDIR)$(NAME).def -Zdll -Zomf'
        LIBSUF="_s.a"
        SLIBPREF=""
        SLIBSUF=".dll"
        SLIBNAME_WITH_VERSION='$(SLIBPREF)$(FULLNAME)-$(LIBVERSION)$(SLIBSUF)'
        SLIBNAME_WITH_MAJOR='$(SLIBPREF)$(shell echo $(FULLNAME) | cut -c1-6)$(LIBMAJOR)$(SLIBSUF)'
        SLIB_CREATE_DEF_CMD='echo LIBRARY $(SLIBNAME_WITH_MAJOR:$(SLIBSUF)=) INITINSTANCE TERMINSTANCE > $(SUBDIR)$(FULLNAME).def; \
            echo CODE PRELOAD MOVEABLE DISCARDABLE >> $(SUBDIR)$(FULLNAME).def; \
            echo DATA PRELOAD MOVEABLE MULTIPLE NONSHARED >> $(SUBDIR)$(FULLNAME).def; \
            echo EXPORTS >> $(SUBDIR)$(FULLNAME).def; \
            emxexp $(OBJS) >> $(SUBDIR)$(FULLNAME).def'
        SLIB_EXTRA_CMD='emximp -o $(SUBDIR)$(LIBPREF)$(FULLNAME)_dll.a $(SUBDIR)$(FULLNAME).def; \
            emximp -o $(SUBDIR)$(LIBPREF)$(FULLNAME)_dll.lib $(SUBDIR)$(FULLNAME).def;'
        SLIB_INSTALL_NAME='$(SLIBNAME_WITH_MAJOR)'
        SLIB_INSTALL_LINKS=
        SLIB_INSTALL_EXTRA_LIB='$(LIBPREF)$(FULLNAME)_dll.a $(LIBPREF)$(FULLNAME)_dll.lib'
        enable dos_paths
        enable_weak os2threads
        ;;
    gnu/kfreebsd)
        add_cppflags -D_BSD_SOURCE
        ;;
    gnu)
        ;;
    qnx)
        add_cppflags -D_QNX_SOURCE
        network_extralibs="-lsocket"
        ;;
    symbian)
        SLIBSUF=".dll"
        enable dos_paths
        add_cflags --include=$sysinclude/gcce/gcce.h -fvisibility=default
        add_cppflags -D__GCCE__ -D__SYMBIAN32__ -DSYMBIAN_OE_POSIX_SIGNALS
        add_ldflags -Wl,--target1-abs,--no-undefined \
                    -Wl,-Ttext,0x80000,-Tdata,0x1000000 -shared \
                    -Wl,--entry=_E32Startup -Wl,-u,_E32Startup
        add_extralibs -l:eexe.lib -l:usrt2_2.lib -l:dfpaeabi.dso \
                      -l:drtaeabi.dso -l:scppnwdl.dso -lsupc++ -lgcc \
                      -l:libc.dso -l:libm.dso -l:euser.dso -l:libcrt0.lib
        ;;
    osf1)
        add_cppflags -D_OSF_SOURCE -D_POSIX_PII -D_REENTRANT
        ;;
    minix)
        ;;
    plan9)
        add_cppflags -D_C99_SNPRINTF_EXTENSION  \
                     -D_REENTRANT_SOURCE        \
                     -D_RESEARCH_SOURCE         \
                     -DFD_SETSIZE=96            \
                     -DHAVE_SOCK_OPTS
        add_compat strtod.o strtod=avpriv_strtod
        network_extralibs='-lbsd'
        exeobjs=compat/plan9/main.o
        disable ffserver
        cp_f='cp'
        ;;
    none)
        ;;
    *)
        die "Unknown OS '$target_os'."
        ;;
esac

# test if creating links works
link_dest=$(mktemp -u $TMPDIR/dest_XXXXXXXX)
link_name=$(mktemp -u $TMPDIR/name_XXXXXXXX)
mkdir "$link_dest"
$ln_s "$link_dest" "$link_name"
touch "$link_dest/test_file"
if [ "$source_path" != "." ] && ([ ! -d src ] || [ -L src ]) && [ -e "$link_name/test_file" ]; then
    # create link to source path
    [ -e src ] && rm src
    $ln_s "$source_path" src
    source_link=src
else
    # creating directory links doesn't work
    # fall back to using the full source path
    source_link="$source_path"
fi
# cleanup
rm -r "$link_dest"
rm -r "$link_name"

# determine libc flavour

probe_libc(){
    pfx=$1
    pfx_no_=${pfx%_}
    # uclibc defines __GLIBC__, so it needs to be checked before glibc.
    if check_${pfx}cpp_condition features.h "defined __UCLIBC__"; then
        eval ${pfx}libc_type=uclibc
        add_${pfx}cppflags -D_POSIX_C_SOURCE=200112 -D_XOPEN_SOURCE=600
    elif check_${pfx}cpp_condition features.h "defined __GLIBC__"; then
        eval ${pfx}libc_type=glibc
        add_${pfx}cppflags -D_POSIX_C_SOURCE=200112 -D_XOPEN_SOURCE=600
    # MinGW headers can be installed on Cygwin, so check for newlib first.
    elif check_${pfx}cpp_condition newlib.h "defined _NEWLIB_VERSION"; then
        eval ${pfx}libc_type=newlib
        add_${pfx}cppflags -U__STRICT_ANSI__
    # MinGW64 is backwards compatible with MinGW32, so check for it first.
    elif check_${pfx}cpp_condition _mingw.h "defined __MINGW64_VERSION_MAJOR"; then
        eval ${pfx}libc_type=mingw64
        if check_${pfx}cpp_condition _mingw.h "__MINGW64_VERSION_MAJOR < 3"; then
            add_compat msvcrt/snprintf.o
            add_cflags "-include $source_path/compat/msvcrt/snprintf.h"
        fi
        add_${pfx}cppflags -U__STRICT_ANSI__ -D__USE_MINGW_ANSI_STDIO=1
        eval test \$${pfx_no_}cc_type = "gcc" &&
            add_${pfx}cppflags -D__printf__=__gnu_printf__
    elif check_${pfx}cpp_condition _mingw.h "defined __MINGW_VERSION"  ||
         check_${pfx}cpp_condition _mingw.h "defined __MINGW32_VERSION"; then
        eval ${pfx}libc_type=mingw32
        check_${pfx}cpp_condition _mingw.h "__MINGW32_MAJOR_VERSION > 3 || \
            (__MINGW32_MAJOR_VERSION == 3 && __MINGW32_MINOR_VERSION >= 15)" ||
            die "ERROR: MinGW32 runtime version must be >= 3.15."
        add_${pfx}cppflags -U__STRICT_ANSI__ -D__USE_MINGW_ANSI_STDIO=1
        check_${pfx}cpp_condition _mingw.h "defined(_WIN32_WINNT) && _WIN32_WINNT >= 0x0502" ||
            add_${pfx}cppflags -D_WIN32_WINNT=0x0502
        check_${pfx}cpp_condition _mingw.h "__MSVCRT_VERSION__ < 0x0700__" &&
            add_${pfx}cppflags -D__MSVCRT_VERSION__=0x0700
        eval test \$${pfx_no_}cc_type = "gcc" &&
            add_${pfx}cppflags -D__printf__=__gnu_printf__
    elif check_${pfx}cpp_condition crtversion.h "defined _VC_CRT_MAJOR_VERSION"; then
        eval ${pfx}libc_type=msvcrt
        if check_${pfx}cpp_condition crtversion.h "_VC_CRT_MAJOR_VERSION < 14"; then
            if [ "$pfx" = host_ ]; then
                add_host_cppflags -Dsnprintf=_snprintf
            else
                add_compat strtod.o strtod=avpriv_strtod
                add_compat msvcrt/snprintf.o snprintf=avpriv_snprintf   \
                                             _snprintf=avpriv_snprintf  \
                                             vsnprintf=avpriv_vsnprintf
            fi
        fi
        add_${pfx}cppflags -D_USE_MATH_DEFINES -D_CRT_SECURE_NO_WARNINGS -D_CRT_NONSTDC_NO_WARNINGS
        # The MSVC 2010 headers (Win 7.0 SDK) set _WIN32_WINNT to
        # 0x601 by default unless something else is set by the user.
        # This can easily lead to us detecting functions only present
        # in such new versions and producing binaries requiring windows 7.0.
        # Therefore explicitly set the default to XP unless the user has
        # set something else on the command line.
        # Don't do this if WINAPI_FAMILY is set and is set to a non-desktop
        # family. For these cases, configure is free to use any functions
        # found in the SDK headers by default. (Alternatively, we could force
        # _WIN32_WINNT to 0x0602 in that case.)
        check_${pfx}cpp_condition stdlib.h "defined(_WIN32_WINNT)" ||
            { check_${pfx}cpp <<EOF && add_${pfx}cppflags -D_WIN32_WINNT=0x0502; }
#ifdef WINAPI_FAMILY
#include <winapifamily.h>
#if !WINAPI_FAMILY_PARTITION(WINAPI_PARTITION_DESKTOP)
#error not desktop
#endif
#endif
EOF
        if [ "$pfx" = "" ]; then
            check_func strtoll || add_cflags -Dstrtoll=_strtoi64
            check_func strtoull || add_cflags -Dstrtoull=_strtoui64
        fi
    elif check_${pfx}cpp_condition stddef.h "defined __KLIBC__"; then
        eval ${pfx}libc_type=klibc
    elif check_${pfx}cpp_condition sys/cdefs.h "defined __BIONIC__"; then
        eval ${pfx}libc_type=bionic
    elif check_${pfx}cpp_condition sys/brand.h "defined LABELED_BRAND_NAME"; then
        eval ${pfx}libc_type=solaris
        add_${pfx}cppflags -D__EXTENSIONS__ -D_XOPEN_SOURCE=600
    fi
    check_${pfx}cc <<EOF
#include <time.h>
void *v = localtime_r;
EOF
test "$?" != 0 && check_${pfx}cc -D_POSIX_C_SOURCE=200112 -D_XOPEN_SOURCE=600 <<EOF && add_${pfx}cppflags -D_POSIX_C_SOURCE=200112 -D_XOPEN_SOURCE=600
#include <time.h>
void *v = localtime_r;
EOF

}

probe_libc
test -n "$libc_type" && enable libc_$libc_type
probe_libc host_
test -n "$host_libc_type" && enable host_libc_$host_libc_type

case $libc_type in
    bionic)
        add_compat strtod.o strtod=avpriv_strtod
        ;;
esac

# hacks for compiler/libc/os combinations

if enabled_all tms470 libc_glibc; then
    CPPFLAGS="-I${source_path}/compat/tms470 ${CPPFLAGS}"
    add_cppflags -D__USER_LABEL_PREFIX__=
    add_cppflags -D__builtin_memset=memset
    add_cppflags -D__gnuc_va_list=va_list -D_VA_LIST_DEFINED
    add_cflags   -pds=48    # incompatible redefinition of macro
fi

if enabled_all ccc libc_glibc; then
    add_ldflags -Wl,-z,now  # calls to libots crash without this
fi

check_compile_assert flt_lim "float.h limits.h" "DBL_MAX == (double)DBL_MAX" ||
    add_cppflags '-I\$(SRC_PATH)/compat/float'

esc(){
    echo "$*" | sed 's/%/%25/g;s/:/%3a/g'
}

echo "config:$arch:$subarch:$cpu:$target_os:$(esc $cc_ident):$(esc $FFMPEG_CONFIGURATION)" >config.fate

check_cpp_condition stdlib.h "defined(__PIC__) || defined(__pic__) || defined(PIC)" && enable_weak pic

set_default libdir
: ${shlibdir_default:="$libdir"}
: ${pkgconfigdir_default:="$libdir/pkgconfig"}

set_default $PATHS_LIST
set_default nm

# we need to build at least one lib type
if ! enabled_any static shared; then
    cat <<EOF
At least one library type must be built.
Specify --enable-static to build the static libraries or --enable-shared to
build the shared libraries as well. To only build the shared libraries specify
--disable-static in addition to --enable-shared.
EOF
    exit 1
fi

disabled optimizations || check_cflags -fomit-frame-pointer

enable_weak_pic() {
    disabled pic && return
    enable pic
    add_cppflags -DPIC
    case "$target_os" in
    mingw*|cygwin*)
        ;;
    *)
        add_cflags -fPIC
        ;;
    esac
    add_asflags  -fPIC
}

enabled pic && enable_weak_pic

check_cc <<EOF || die "Symbol mangling check failed."
int ff_extern;
EOF
sym=$($nm $TMPO | awk '/ff_extern/{ print substr($0, match($0, /[^ \t]*ff_extern/)) }')
extern_prefix=${sym%%ff_extern*}

check_cc <<EOF && enable_weak inline_asm
void foo(void) { __asm__ volatile ("" ::); }
EOF

_restrict=
for restrict_keyword in restrict __restrict__ __restrict; do
    check_cc <<EOF && _restrict=$restrict_keyword && break
void foo(char * $restrict_keyword p);
EOF
done

check_cc <<EOF && enable pragma_deprecated
void foo(void) { _Pragma("GCC diagnostic ignored \"-Wdeprecated-declarations\"") }
EOF

check_cc <<EOF && enable attribute_packed
struct { int x; } __attribute__((packed)) x;
EOF

check_cc <<EOF && enable attribute_may_alias
union { int x; } __attribute__((may_alias)) x;
EOF

check_cc <<EOF || die "endian test failed"
unsigned int endian = 'B' << 24 | 'I' << 16 | 'G' << 8 | 'E';
EOF
od -t x1 $TMPO | grep -q '42 *49 *47 *45' && enable bigendian

if ! enabled ppc64 || enabled bigendian; then
    disable vsx
fi

check_gas() {
    log "check_gas using '$as' as AS"
    # :vararg is used on aarch64, arm and ppc altivec
    check_as <<EOF || return 1
.macro m n, y:vararg=0
\n: .int \y
.endm
m x
EOF
    # .altmacro is only used in arm asm
    ! enabled arm || check_as <<EOF || return 1
.altmacro
EOF
    enable gnu_as
    return 0
}

if enabled_any arm aarch64 || enabled_all ppc altivec && enabled asm; then
    nogas=:
    enabled_any arm aarch64 && nogas=die
    enabled_all ppc altivec && [ $target_os_default != aix ] && nogas=warn
    as_noop=-v

    case $as_type in
        arm*) gaspp_as_type=armasm; as_noop=-h ;;
        gcc)  gaspp_as_type=gas ;;
        *)    gaspp_as_type=$as_type ;;
    esac

    [ $target_os = "darwin" ] && gaspp_as_type="apple-$gaspp_as_type"

    test "${as#*gas-preprocessor.pl}" != "$as" ||
    check_cmd gas-preprocessor.pl -arch $arch -as-type $gaspp_as_type -- ${as:=$cc} $as_noop &&
        gas="${gas:=gas-preprocessor.pl} -arch $arch -as-type $gaspp_as_type -- ${as:=$cc}"

    if ! check_gas ; then
        as=${gas:=$as}
        check_gas || \
            $nogas "GNU assembler not found, install/update gas-preprocessor"
    fi

    check_as <<EOF && enable as_func
.func test
.endfunc
EOF
fi

check_inline_asm inline_asm_labels '"1:\n"'

check_inline_asm inline_asm_nonlocal_labels '"Label:\n"'

if enabled aarch64; then
    enabled armv8 && check_insn armv8 'prfm   pldl1strm, [x0]'
    # internal assembler in clang 3.3 does not support this instruction
    enabled neon && check_insn neon 'ext   v0.8B, v0.8B, v1.8B, #1'
    enabled vfp  && check_insn vfp  'fmadd d0,    d0,    d1,    d2'

    map 'enabled_any ${v}_external ${v}_inline || disable $v' $ARCH_EXT_LIST_ARM

elif enabled alpha; then

    check_cflags -mieee

elif enabled arm; then

    enabled msvc && check_cpp_condition stddef.h "defined _M_ARMT" && enable thumb

    check_cpp_condition stddef.h "defined __thumb__" && check_cc <<EOF && enable_weak thumb
float func(float a, float b){ return a+b; }
EOF

    enabled thumb && check_cflags -mthumb || check_cflags -marm

    if     check_cpp_condition stddef.h "defined __ARM_PCS_VFP"; then
        enable vfp_args
    elif check_cpp_condition stddef.h "defined _M_ARM_FP && _M_ARM_FP >= 30"; then
        enable vfp_args
    elif ! check_cpp_condition stddef.h "defined __ARM_PCS || defined __SOFTFP__" && [ $target_os != darwin ]; then
        case "${cross_prefix:-$cc}" in
            *hardfloat*)         enable vfp_args;   fpabi=vfp ;;
            *) check_ld "cc" <<EOF && enable vfp_args && fpabi=vfp || fpabi=soft ;;
__asm__ (".eabi_attribute 28, 1");
int main(void) { return 0; }
EOF
        esac
        warn "Compiler does not indicate floating-point ABI, guessing $fpabi."
    fi

    enabled armv5te && check_insn armv5te 'qadd r0, r0, r0'
    enabled armv6   && check_insn armv6   'sadd16 r0, r0, r0'
    enabled armv6t2 && check_insn armv6t2 'movt r0, #0'
    enabled neon    && check_insn neon    'vadd.i16 q0, q0, q0'
    enabled vfp     && check_insn vfp     'fadds s0, s0, s0'
    enabled vfpv3   && check_insn vfpv3   'vmov.f32 s0, #1.0'
    enabled setend  && check_insn setend  'setend be'

    [ $target_os = linux ] || [ $target_os = android ] ||
        map 'enabled_any ${v}_external ${v}_inline || disable $v' \
            $ARCH_EXT_LIST_ARM

    check_inline_asm asm_mod_q '"add r0, %Q0, %R0" :: "r"((long long)0)'

    check_as <<EOF && enable as_dn_directive
ra .dn d0.i16
.unreq ra
EOF
    check_as <<EOF && enable as_fpu_directive
.fpu neon
EOF

    # llvm's integrated assembler supports .object_arch from llvm 3.5
    [ "$objformat" = elf ] && check_as <<EOF && enable as_object_arch
.object_arch armv4
EOF

    [ $target_os != win32 ] && enabled_all armv6t2 shared !pic && enable_weak_pic

elif enabled mips; then

    enabled loongson2 && check_inline_asm loongson2 '"dmult.g $8, $9, $10"'
    enabled loongson3 && check_inline_asm loongson3 '"gsldxc1 $f0, 0($2, $3)"'
    enabled mmi && check_inline_asm mmi '"punpcklhw $f0, $f0, $f0"'

    # Enable minimum ISA based on selected options
    if enabled mips64; then
        enabled mips64r6 && check_inline_asm_flags mips64r6 '"dlsa $0, $0, $0, 1"' '-mips64r6'
        enabled mips64r2 && check_inline_asm_flags mips64r2 '"dext $0, $0, 0, 1"' '-mips64r2'
        disabled mips64r6 && disabled mips64r2 && check_inline_asm_flags mips64r1 '"daddi $0, $0, 0"' '-mips64'
    else
        enabled mips32r6 && check_inline_asm_flags mips32r6 '"aui $0, $0, 0"' '-mips32r6'
        enabled mips32r5 && check_inline_asm_flags mips32r5 '"eretnc"' '-mips32r5'
        enabled mips32r2 && check_inline_asm_flags mips32r2 '"ext $0, $0, 0, 1"' '-mips32r2'
        disabled mips32r6 && disabled mips32r5 && disabled mips32r2 && check_inline_asm_flags mips32r1 '"addi $0, $0, 0"' '-mips32'
    fi

    enabled mipsfpu && check_inline_asm_flags mipsfpu '"cvt.d.l $f0, $f2"' '-mhard-float'
    enabled mipsfpu && (enabled mips32r5 || enabled mips32r6 || enabled mips64r6) && check_inline_asm_flags mipsfpu '"cvt.d.l $f0, $f1"' '-mfp64'
    enabled mipsfpu && enabled msa && check_inline_asm_flags msa '"addvi.b $w0, $w1, 1"' '-mmsa' && check_header msa.h || disable msa
    enabled mipsdsp && check_inline_asm_flags mipsdsp '"addu.qb $t0, $t1, $t2"' '-mdsp'
    enabled mipsdspr2 && check_inline_asm_flags mipsdspr2 '"absq_s.qb $t0, $t1"' '-mdspr2'

elif enabled parisc; then

    if enabled gcc; then
        case $($cc -dumpversion) in
            4.[3-9].*) check_cflags -fno-optimize-sibling-calls ;;
        esac
    fi

elif enabled ppc; then

    enable local_aligned_8 local_aligned_16 local_aligned_32

    check_inline_asm dcbzl     '"dcbzl 0, %0" :: "r"(0)'
    check_inline_asm ibm_asm   '"add 0, 0, 0"'
    check_inline_asm ppc4xx    '"maclhw r10, r11, r12"'
    check_inline_asm xform_asm '"lwzx %1, %y0" :: "Z"(*(int*)0), "r"(0)'

    # AltiVec flags: The FSF version of GCC differs from the Apple version
    if enabled altivec; then
        check_cflags -maltivec -mabi=altivec &&
        { check_header altivec.h && inc_altivec_h="#include <altivec.h>" ; } ||
        check_cflags -faltivec

        # check if our compiler supports Motorola AltiVec C API
        check_cc <<EOF || disable altivec
$inc_altivec_h
int main(void) {
    vector signed int v1 = (vector signed int) { 0 };
    vector signed int v2 = (vector signed int) { 1 };
    v1 = vec_add(v1, v2);
    return 0;
}
EOF

        enabled altivec || warn "Altivec disabled, possibly missing --cpu flag"
    fi

    if enabled vsx; then
        check_cflags -mvsx &&
        check_builtin vec_vsx_ld "altivec.h" "__builtin_vec_vsx_ld" || disable vsx
    fi

    if enabled power8; then
        check_cpp_condition "altivec.h" "defined(_ARCH_PWR8)" || disable power8
    fi

elif enabled x86; then

    check_builtin rdtsc    intrin.h   "__rdtsc()"
    check_builtin mm_empty mmintrin.h "_mm_empty()"

    enable local_aligned_8 local_aligned_16 local_aligned_32

    # check whether EBP is available on x86
    # As 'i' is stored on the stack, this program will crash
    # if the base pointer is used to access it because the
    # base pointer is cleared in the inline assembly code.
    check_exec_crash <<EOF && enable ebp_available
volatile int i=0;
__asm__ volatile ("xorl %%ebp, %%ebp" ::: "%ebp");
return i;
EOF

    # check whether EBX is available on x86
    check_inline_asm ebx_available '""::"b"(0)' &&
        check_inline_asm ebx_available '"":::"%ebx"'

    # check whether xmm clobbers are supported
    check_inline_asm xmm_clobbers '"":::"%xmm0"'

    check_inline_asm inline_asm_direct_symbol_refs '"movl '$extern_prefix'test, %eax"' ||
        check_inline_asm inline_asm_direct_symbol_refs '"movl '$extern_prefix'test(%rip), %eax"'

    # check whether binutils is new enough to compile SSSE3/MMXEXT
    enabled ssse3  && check_inline_asm ssse3_inline  '"pabsw %xmm0, %xmm0"'
    enabled mmxext && check_inline_asm mmxext_inline '"pmaxub %mm0, %mm1"'

    if ! disabled_any asm mmx yasm; then
        if check_cmd $yasmexe --version; then
            enabled x86_64 && yasm_extra="-m amd64"
            yasm_debug="-g dwarf2"
        elif check_cmd nasm -v; then
            yasmexe=nasm
            yasm_debug="-g -F dwarf"
            if enabled x86_64; then
                case "$objformat" in
                    elf)   objformat=elf64 ;;
                    win32) objformat=win64 ;;
                esac
            fi
        fi

        YASMFLAGS="-f $objformat $yasm_extra"
        enabled pic               && append YASMFLAGS "-DPIC"
        test -n "$extern_prefix"  && append YASMFLAGS "-DPREFIX"
        case "$objformat" in
            elf*) enabled debug && append YASMFLAGS $yasm_debug ;;
        esac

        check_yasm "movbe ecx, [5]" && enable yasm ||
            die "yasm/nasm not found or too old. Use --disable-yasm for a crippled build."
        check_yasm "vextracti128 xmm0, ymm0, 0"      || disable avx2_external
        check_yasm "vpmacsdd xmm0, xmm1, xmm2, xmm3" || disable xop_external
        check_yasm "vfmaddps ymm0, ymm1, ymm2, ymm3" || disable fma4_external
        check_yasm "CPU amdnop" || disable cpunop
    fi

    case "$cpu" in
        athlon*|opteron*|k8*|pentium|pentium-mmx|prescott|nocona|atom|geode)
            disable fast_clz
        ;;
    esac

fi

check_code cc arm_neon.h "int16x8_t test = vdupq_n_s16(0)" && enable intrinsics_neon

check_ldflags -Wl,--as-needed
check_ldflags -Wl,-z,noexecstack

if check_func dlopen && check_func dlsym; then
    ldl=
elif check_func dlopen -ldl && check_func dlsym -ldl; then
    ldl=-ldl
fi

avisynth_demuxer_extralibs='$ldl'
cuda_extralibs='$ldl'
decklink_outdev_extralibs="$decklink_outdev_extralibs $ldl"
decklink_indev_extralibs="$decklink_indev_extralibs $ldl"
frei0r_filter_extralibs='$ldl'
frei0r_src_filter_extralibs='$ldl'
ladspa_filter_extralibs='$ldl'
nvenc_extralibs='$ldl'
coreimage_filter_extralibs="-framework QuartzCore -framework AppKit -framework OpenGL"
coreimagesrc_filter_extralibs="-framework QuartzCore -framework AppKit -framework OpenGL"

if ! disabled network; then
    check_func getaddrinfo $network_extralibs
    check_func inet_aton $network_extralibs

    check_type netdb.h "struct addrinfo"
    check_type netinet/in.h "struct group_source_req" -D_BSD_SOURCE
    check_type netinet/in.h "struct ip_mreq_source" -D_BSD_SOURCE
    check_type netinet/in.h "struct ipv6_mreq" -D_DARWIN_C_SOURCE
    check_type poll.h "struct pollfd"
    check_type netinet/sctp.h "struct sctp_event_subscribe"
    check_struct "sys/socket.h" "struct msghdr" msg_flags
    check_struct "sys/types.h sys/socket.h" "struct sockaddr" sa_len
    check_type netinet/in.h "struct sockaddr_in6"
    check_type "sys/types.h sys/socket.h" "struct sockaddr_storage"
    check_type "sys/types.h sys/socket.h" socklen_t

    # Prefer arpa/inet.h over winsock2
    if check_header arpa/inet.h ; then
        check_func closesocket
    elif check_header winsock2.h ; then
        check_func_headers winsock2.h closesocket -lws2 &&
            network_extralibs="-lws2" ||
        { check_func_headers winsock2.h closesocket -lws2_32 &&
            network_extralibs="-lws2_32"; } || disable winsock2_h network
        check_func_headers ws2tcpip.h getaddrinfo $network_extralibs

        check_type ws2tcpip.h socklen_t
        check_type ws2tcpip.h "struct addrinfo"
        check_type ws2tcpip.h "struct group_source_req"
        check_type ws2tcpip.h "struct ip_mreq_source"
        check_type ws2tcpip.h "struct ipv6_mreq"
        check_type winsock2.h "struct pollfd"
        check_struct winsock2.h "struct sockaddr" sa_len
        check_type ws2tcpip.h "struct sockaddr_in6"
        check_type ws2tcpip.h "struct sockaddr_storage"
    else
        disable network
    fi
fi

check_builtin atomic_cas_ptr atomic.h "void **ptr; void *oldval, *newval; atomic_cas_ptr(ptr, oldval, newval)"
check_builtin machine_rw_barrier mbarrier.h "__machine_rw_barrier()"
check_builtin MemoryBarrier windows.h "MemoryBarrier()"
check_builtin sarestart signal.h "SA_RESTART"
check_builtin sem_timedwait semaphore.h "sem_t *s; sem_init(s,0,0); sem_timedwait(s,0); sem_destroy(s)" -lpthread
check_builtin sync_val_compare_and_swap "" "int *ptr; int oldval, newval; __sync_val_compare_and_swap(ptr, oldval, newval)"
check_builtin gmtime_r time.h "time_t *time; struct tm *tm; gmtime_r(time, tm)"
check_builtin localtime_r time.h "time_t *time; struct tm *tm; localtime_r(time, tm)"
check_builtin x264_csp_bgr "stdint.h x264.h" "X264_CSP_BGR"

case "$custom_allocator" in
    jemalloc)
        # jemalloc by default does not use a prefix
        require libjemalloc jemalloc/jemalloc.h malloc -ljemalloc
    ;;
    tcmalloc)
        require_pkg_config libtcmalloc gperftools/tcmalloc.h tc_malloc
        malloc_prefix=tc_
    ;;
esac

check_func_headers malloc.h _aligned_malloc     && enable aligned_malloc
check_func  ${malloc_prefix}memalign            && enable memalign
check_func  ${malloc_prefix}posix_memalign      && enable posix_memalign

check_func  access
check_func_headers stdlib.h arc4random
check_func_headers time.h clock_gettime ||
    { check_lib time.h clock_gettime -lrt && LIBRT="-lrt"; }
check_func  fcntl
check_func  fork
check_func  gethrtime
check_func  getopt
check_func  getrusage
check_func  gettimeofday
check_func  isatty
check_func  mach_absolute_time
check_func  mkstemp
check_func  mmap
check_func  mprotect
# Solaris has nanosleep in -lrt, OpenSolaris no longer needs that
check_func_headers time.h nanosleep ||
    { check_lib time.h nanosleep -lrt && LIBRT="-lrt"; }
check_func  sched_getaffinity
check_func  setrlimit
check_struct "sys/stat.h" "struct stat" st_mtim.tv_nsec -D_BSD_SOURCE
check_func  strerror_r
check_func  sysconf
check_func  sysctl
check_func  usleep

check_func_headers conio.h kbhit
check_func_headers io.h setmode
check_func_headers lzo/lzo1x.h lzo1x_999_compress
check_func_headers stdlib.h getenv
check_func_headers sys/stat.h lstat

check_func_headers windows.h CoTaskMemFree -lole32
check_func_headers windows.h GetProcessAffinityMask
check_func_headers windows.h GetProcessTimes
check_func_headers windows.h GetSystemTimeAsFileTime
check_func_headers windows.h LoadLibrary
check_func_headers windows.h MapViewOfFile
check_func_headers windows.h PeekNamedPipe
check_func_headers windows.h SetConsoleTextAttribute
check_func_headers windows.h SetConsoleCtrlHandler
check_func_headers windows.h Sleep
check_func_headers windows.h VirtualAlloc
check_struct windows.h "CONDITION_VARIABLE" Ptr
check_func_headers glob.h glob
enabled xlib &&
    check_func_headers "X11/Xlib.h X11/extensions/Xvlib.h" XvGetPortAttribute -lXv -lX11 -lXext

check_header AudioToolbox/AudioToolbox.h
check_header direct.h
check_header dirent.h
check_header dlfcn.h
check_header d3d11.h
check_header dxva.h
check_header dxva2api.h -D_WIN32_WINNT=0x0600
check_header io.h
check_header libcrystalhd/libcrystalhd_if.h
check_header mach/mach_time.h
check_header malloc.h
check_header net/udplite.h
check_header poll.h
check_header sys/mman.h
check_header sys/param.h
check_header sys/resource.h
check_header sys/select.h
check_header sys/time.h
check_header sys/un.h
check_header termios.h
check_header unistd.h
check_header valgrind/valgrind.h
check_header vdpau/vdpau.h
check_header vdpau/vdpau_x11.h
check_header VideoDecodeAcceleration/VDADecoder.h
check_header VideoToolbox/VideoToolbox.h
check_func_headers VideoToolbox/VTCompressionSession.h VTCompressionSessionPrepareToEncodeFrames -framework VideoToolbox
enabled videotoolbox && check_func_headers CoreVideo/CVImageBuffer.h kCVImageBufferColorPrimaries_ITU_R_2020 -framework CoreVideo
check_header windows.h
check_header X11/extensions/XvMClib.h
check_header asm/types.h

# it seems there are versions of clang in some distros that try to use the
# gcc headers, which explodes for stdatomic
# so we also check that atomics actually work here
check_builtin stdatomic_h stdatomic.h "atomic_int foo, bar = ATOMIC_VAR_INIT(-1); atomic_store(&foo, 0)"

check_lib "windows.h shellapi.h" CommandLineToArgvW   -lshell32
check_lib "windows.h wincrypt.h" CryptGenRandom       -ladvapi32
check_lib "windows.h psapi.h"    GetProcessMemoryInfo -lpsapi

check_lib "CoreServices/CoreServices.h" UTGetOSTypeFromString "-framework CoreServices"

check_struct "sys/time.h sys/resource.h" "struct rusage" ru_maxrss

check_type "windows.h dxva.h" "DXVA_PicParams_HEVC" -DWINAPI_FAMILY=WINAPI_FAMILY_DESKTOP_APP -D_CRT_BUILD_DESKTOP_APP=0
check_type "windows.h dxva.h" "DXVA_PicParams_VP9" -DWINAPI_FAMILY=WINAPI_FAMILY_DESKTOP_APP -D_CRT_BUILD_DESKTOP_APP=0
check_type "windows.h d3d11.h" "ID3D11VideoDecoder"
check_type "windows.h d3d11.h" "ID3D11VideoContext"
check_type "d3d9.h dxva2api.h" DXVA2_ConfigPictureDecode -D_WIN32_WINNT=0x0602

check_type "va/va.h va/va_dec_hevc.h" "VAPictureParameterBufferHEVC"
check_struct "va/va.h" "VADecPictureParameterBufferVP9" bit_depth
check_type "va/va.h va/va_vpp.h" "VAProcPipelineParameterBuffer"
check_type "va/va.h va/va_enc_h264.h" "VAEncPictureParameterBufferH264"
check_type "va/va.h va/va_enc_hevc.h" "VAEncPictureParameterBufferHEVC"
check_type "va/va.h va/va_enc_jpeg.h" "VAEncPictureParameterBufferJPEG"
check_type "va/va.h va/va_enc_mpeg2.h" "VAEncPictureParameterBufferMPEG2"
check_type "va/va.h va/va_enc_vp8.h"  "VAEncPictureParameterBufferVP8"

check_type "vdpau/vdpau.h" "VdpPictureInfoHEVC"

check_cpp_condition windows.h "!WINAPI_FAMILY_PARTITION(WINAPI_PARTITION_DESKTOP)" && enable winrt || disable winrt

if ! disabled w32threads && ! enabled pthreads; then
    check_func_headers "windows.h process.h" _beginthreadex &&
        enable w32threads || disable w32threads
    if ! enabled w32threads && enabled winrt; then
        check_func_headers "windows.h" CreateThread &&
            enable w32threads || disable w32threads
    fi
fi

# check for some common methods of building with pthread support
# do this before the optional library checks as some of them require pthreads
if ! disabled pthreads && ! enabled w32threads && ! enabled os2threads; then
    enable pthreads
    if check_func pthread_join -pthread && check_func pthread_create -pthread; then
        add_cflags -pthread
        add_extralibs -pthread
    elif check_func pthread_join -pthreads && check_func pthread_create -pthreads; then
        add_cflags -pthreads
        add_extralibs -pthreads
    elif check_func pthread_join -ldl -pthread && check_func pthread_create -ldl -pthread; then
        add_cflags -ldl -pthread
        add_extralibs -ldl -pthread
    elif check_func pthread_join -lpthreadGC2 && check_func pthread_create -lpthreadGC2; then
        add_extralibs -lpthreadGC2
    elif check_lib pthread.h pthread_join -lpthread && check_lib pthread.h pthread_create -lpthread; then
        :
    elif ! check_func pthread_join && ! check_func pthread_create; then
        disable pthreads
    fi
    check_code cc "pthread.h" "static pthread_mutex_t atomic_lock = PTHREAD_MUTEX_INITIALIZER" || disable pthreads
fi


if enabled pthreads; then
  check_func pthread_cancel
fi

enabled pthreads &&
    check_builtin sem_timedwait semaphore.h "sem_t *s; sem_init(s,0,0); sem_timedwait(s,0); sem_destroy(s)"

disabled  zlib || check_lib  zlib.h      zlibVersion    -lz    || disable  zlib
disabled bzlib || check_lib bzlib.h BZ2_bzlibVersion    -lbz2  || disable bzlib
disabled  lzma || check_lib  lzma.h lzma_version_number -llzma || disable lzma

check_lib math.h sin -lm && LIBM="-lm"
disabled crystalhd || check_lib "stdint.h libcrystalhd/libcrystalhd_if.h" DtsCrystalHDVersion -lcrystalhd || disable crystalhd

atan2f_args=2
copysign_args=2
hypot_args=2
ldexpf_args=2
powf_args=2

for func in $MATH_FUNCS; do
    eval check_mathfunc $func \${${func}_args:-1}
done

for func in $COMPLEX_FUNCS; do
    eval check_complexfunc $func \${${func}_args:-1}
done

# these are off by default, so fail if requested and not available
enabled avfoundation_indev && { check_header_objcc AVFoundation/AVFoundation.h || disable avfoundation_indev; }
enabled avfoundation_indev && { check_lib CoreGraphics/CoreGraphics.h CGGetActiveDisplayList -framework CoreGraphics ||
                                check_lib ApplicationServices/ApplicationServices.h CGGetActiveDisplayList -framework ApplicationServices; }
enabled cuda              && check_header cuda.h # this is not a dependency
enabled cuvid             && { enabled cuda ||
                               die "ERROR: CUVID requires CUDA"; }
enabled chromaprint       && require chromaprint chromaprint.h chromaprint_get_version -lchromaprint
enabled coreimage_filter  && { check_header_objcc QuartzCore/CoreImage.h || disable coreimage_filter; }
enabled coreimagesrc_filter && { check_header_objcc QuartzCore/CoreImage.h || disable coreimagesrc_filter; }
enabled decklink          && { { check_header DeckLinkAPI.h || die "ERROR: DeckLinkAPI.h header not found"; } &&
                               { check_cpp_condition DeckLinkAPIVersion.h "BLACKMAGIC_DECKLINK_API_VERSION >= 0x0a060100" || die "ERROR: Decklink API version must be >= 10.6.1."; } }
enabled frei0r            && { check_header frei0r.h || die "ERROR: frei0r.h header not found"; }
enabled gmp               && require gmp gmp.h mpz_export -lgmp
enabled gnutls            && require_pkg_config gnutls gnutls/gnutls.h gnutls_global_init
enabled jni               && { [ $target_os = "android" ] && check_header jni.h && enabled pthreads &&
                               check_lib "dlfcn.h" dlopen -ldl || die "ERROR: jni not found"; }
enabled ladspa            && { check_header ladspa.h || die "ERROR: ladspa.h header not found"; }
enabled libiec61883       && require libiec61883 libiec61883/iec61883.h iec61883_cmp_connect -lraw1394 -lavc1394 -lrom1394 -liec61883
enabled libass            && require_pkg_config libass ass/ass.h ass_library_init
enabled libbluray         && require_pkg_config libbluray libbluray/bluray.h bd_open
enabled libbs2b           && require_pkg_config libbs2b bs2b.h bs2b_open
enabled libcelt           && require libcelt celt/celt.h celt_decode -lcelt0 &&
                             { check_lib celt/celt.h celt_decoder_create_custom -lcelt0 ||
                               die "ERROR: libcelt must be installed and version must be >= 0.11.0."; }
enabled libcaca           && require_pkg_config caca caca.h caca_create_canvas
enabled libfdk_aac        && { use_pkg_config fdk-aac "fdk-aac/aacenc_lib.h" aacEncOpen ||
                               { require libfdk_aac fdk-aac/aacenc_lib.h aacEncOpen -lfdk-aac &&
                                 warn "using libfdk without pkg-config"; } }
flite_libs="-lflite_cmu_time_awb -lflite_cmu_us_awb -lflite_cmu_us_kal -lflite_cmu_us_kal16 -lflite_cmu_us_rms -lflite_cmu_us_slt -lflite_usenglish -lflite_cmulex -lflite"
enabled libflite          && require libflite "flite/flite.h" flite_init $flite_libs
enabled fontconfig        && enable libfontconfig
enabled libfontconfig     && require_pkg_config fontconfig "fontconfig/fontconfig.h" FcInit
enabled libfreetype       && require_libfreetype
enabled libfribidi        && require_pkg_config fribidi fribidi.h fribidi_version_info
enabled libgme            && require  libgme gme/gme.h gme_new_emu -lgme -lstdc++
enabled libgsm            && { for gsm_hdr in "gsm.h" "gsm/gsm.h"; do
                                   check_lib "${gsm_hdr}" gsm_create -lgsm && break;
                               done || die "ERROR: libgsm not found"; }
enabled libilbc           && require libilbc ilbc.h WebRtcIlbcfix_InitDecode -lilbc
enabled libkvazaar        && require_pkg_config "kvazaar >= 0.8.1" kvazaar.h kvz_api_get
enabled libmfx            && require_pkg_config libmfx "mfx/mfxvideo.h" MFXInit
enabled libmodplug        && require_pkg_config libmodplug libmodplug/modplug.h ModPlug_Load
enabled libmp3lame        && require "libmp3lame >= 3.98.3" lame/lame.h lame_set_VBR_quality -lmp3lame
enabled libnut            && require libnut libnut.h nut_demuxer_init -lnut
enabled libnpp            && require libnpp npp.h nppGetLibVersion -lnppi -lnppc
enabled libopencore_amrnb && require libopencore_amrnb opencore-amrnb/interf_dec.h Decoder_Interface_init -lopencore-amrnb
enabled libopencore_amrwb && require libopencore_amrwb opencore-amrwb/dec_if.h D_IF_init -lopencore-amrwb
enabled libopencv         && { check_header opencv2/core/core_c.h &&
                               { use_pkg_config opencv opencv2/core/core_c.h cvCreateImageHeader ||
                                 require opencv opencv2/core/core_c.h cvCreateImageHeader -lopencv_core -lopencv_imgproc; } ||
                               require_pkg_config opencv opencv/cxcore.h cvCreateImageHeader; }
enabled libopenh264       && require_pkg_config openh264 wels/codec_api.h WelsGetCodecVersion
enabled libopenjpeg       && { { check_lib openjpeg-2.1/openjpeg.h opj_version -lopenjp2 -DOPJ_STATIC && add_cppflags -DOPJ_STATIC; } ||
                               check_lib openjpeg-2.1/openjpeg.h opj_version -lopenjp2 ||
                               { check_lib openjpeg-2.0/openjpeg.h opj_version -lopenjp2 -DOPJ_STATIC && add_cppflags -DOPJ_STATIC; } ||
                               { check_lib openjpeg-1.5/openjpeg.h opj_version -lopenjpeg -DOPJ_STATIC && add_cppflags -DOPJ_STATIC; } ||
                               { check_lib openjpeg.h opj_version -lopenjpeg -DOPJ_STATIC && add_cppflags -DOPJ_STATIC; } ||
                               die "ERROR: libopenjpeg not found"; }
enabled libopenmpt        && require_pkg_config "libopenmpt >= 0.2.6557" libopenmpt/libopenmpt.h openmpt_module_create
enabled libopus           && require_pkg_config opus opus_multistream.h opus_multistream_decoder_create
enabled libpulse          && require_pkg_config libpulse pulse/pulseaudio.h pa_context_new
enabled librtmp           && require_pkg_config librtmp librtmp/rtmp.h RTMP_Socket
enabled librubberband     && require_pkg_config "rubberband >= 1.8.1" rubberband/rubberband-c.h rubberband_new
enabled libschroedinger   && require_pkg_config schroedinger-1.0 schroedinger/schro.h schro_init
<<<<<<< HEAD
enabled libshine          && require_pkg_config shine shine/layer3.h shine_encode_buffer
enabled libsmbclient      && { use_pkg_config smbclient libsmbclient.h smbc_init ||
                               require smbclient libsmbclient.h smbc_init -lsmbclient; }
enabled libsnappy         && require snappy snappy-c.h snappy_compress -lsnappy
enabled libsoxr           && require libsoxr soxr.h soxr_create -lsoxr && LIBSOXR="-lsoxr"
enabled libssh            && require_pkg_config libssh libssh/sftp.h sftp_init
=======
enabled libsnappy         && require libsnappy snappy-c.h snappy_compress -lsnappy
>>>>>>> 04698d52
enabled libspeex          && require_pkg_config speex speex/speex.h speex_decoder_init -lspeex
enabled libtesseract      && require_pkg_config tesseract tesseract/capi.h TessBaseAPICreate
enabled libtheora         && require libtheora theora/theoraenc.h th_info_init -ltheoraenc -ltheoradec -logg
enabled libtwolame        && require libtwolame twolame.h twolame_init -ltwolame &&
                             { check_lib twolame.h twolame_encode_buffer_float32_interleaved -ltwolame ||
                               die "ERROR: libtwolame must be installed and version must be >= 0.3.10"; }
enabled libv4l2           && require_pkg_config libv4l2 libv4l2.h v4l2_ioctl
enabled libvidstab        && require_pkg_config "vidstab >= 0.98" vid.stab/libvidstab.h vsMotionDetectInit
enabled libvo_amrwbenc    && require libvo_amrwbenc vo-amrwbenc/enc_if.h E_IF_init -lvo-amrwbenc
enabled libvorbis         && require libvorbis vorbis/vorbisenc.h vorbis_info_init -lvorbisenc -lvorbis -logg

enabled libvpx            && {
    enabled libvpx_vp8_decoder && {
        use_pkg_config "vpx >= 0.9.1" "vpx/vpx_decoder.h vpx/vp8dx.h" vpx_codec_vp8_dx ||
            check_lib "vpx/vpx_decoder.h vpx/vp8dx.h" vpx_codec_dec_init_ver -lvpx ||
                die "ERROR: libvpx decoder version must be >=0.9.1";
    }
    enabled libvpx_vp8_encoder && {
        use_pkg_config "vpx >= 0.9.7" "vpx/vpx_encoder.h vpx/vp8cx.h" vpx_codec_vp8_cx ||
            check_lib "vpx/vpx_encoder.h vpx/vp8cx.h" "vpx_codec_enc_init_ver VP8E_SET_MAX_INTRA_BITRATE_PCT" -lvpx ||
                die "ERROR: libvpx encoder version must be >=0.9.7";
    }
    enabled libvpx_vp9_decoder && {
        use_pkg_config "vpx >= 1.3.0" "vpx/vpx_decoder.h vpx/vp8dx.h" vpx_codec_vp9_dx ||
            check_lib "vpx/vpx_decoder.h vpx/vp8dx.h" "vpx_codec_vp9_dx" -lvpx ||
                disable libvpx_vp9_decoder;
    }
    enabled libvpx_vp9_encoder && {
        use_pkg_config "vpx >= 1.3.0" "vpx/vpx_encoder.h vpx/vp8cx.h" vpx_codec_vp9_cx ||
            check_lib "vpx/vpx_encoder.h vpx/vp8cx.h" "vpx_codec_vp9_cx VP9E_SET_AQ_MODE" -lvpx ||
                disable libvpx_vp9_encoder;
    }
    if disabled_all libvpx_vp8_decoder libvpx_vp9_decoder libvpx_vp8_encoder libvpx_vp9_encoder; then
        die "libvpx enabled but no supported decoders found"
    fi
}

enabled libwavpack        && require libwavpack wavpack/wavpack.h WavpackOpenFileOutput  -lwavpack
enabled libwebp           && {
    enabled libwebp_encoder      && require_pkg_config "libwebp >= 0.2.0" webp/encode.h WebPGetEncoderVersion
    enabled libwebp_anim_encoder && { use_pkg_config "libwebpmux >= 0.4.0" webp/mux.h WebPAnimEncoderOptionsInit || disable libwebp_anim_encoder; } }
enabled libx264           && { use_pkg_config x264 "stdint.h x264.h" x264_encoder_encode ||
                               { require libx264 "stdint.h x264.h" x264_encoder_encode -lx264 &&
                                 warn "using libx264 without pkg-config"; } } &&
                             { check_cpp_condition x264.h "X264_BUILD >= 118" ||
                               die "ERROR: libx264 must be installed and version must be >= 0.118."; } &&
                             { check_cpp_condition x264.h "X264_MPEG2" &&
                               enable libx262; }
enabled libx265           && require_pkg_config x265 x265.h x265_api_get &&
                             { check_cpp_condition x265.h "X265_BUILD >= 68" ||
                               die "ERROR: libx265 version must be >= 68."; }
enabled libxavs           && require libxavs "stdint.h xavs.h" xavs_encoder_encode -lxavs
enabled libxvid           && require libxvid xvid.h xvid_global -lxvidcore
enabled libzimg           && require_pkg_config "zimg >= 2.3.0" zimg.h zimg_get_api_version
enabled libzmq            && require_pkg_config libzmq zmq.h zmq_ctx_new
enabled libzvbi           && require libzvbi libzvbi.h vbi_decoder_new -lzvbi &&
                             { check_cpp_condition libzvbi.h "VBI_VERSION_MAJOR > 0 || VBI_VERSION_MINOR > 2 || VBI_VERSION_MINOR == 2 && VBI_VERSION_MICRO >= 28" ||
                               enabled gpl || die "ERROR: libzvbi requires version 0.2.28 or --enable-gpl."; }
enabled mediacodec        && { enabled jni || die "ERROR: mediacodec requires --enable-jni"; }
enabled mmal              && { check_lib interface/mmal/mmal.h mmal_port_connect -lmmal_core -lmmal_util -lmmal_vc_client -lbcm_host ||
                                { ! enabled cross_compile && {
                                    add_cflags -isystem/opt/vc/include/ -isystem/opt/vc/include/interface/vmcs_host/linux -isystem/opt/vc/include/interface/vcos/pthreads -fgnu89-inline ;
                                    add_extralibs -L/opt/vc/lib/ -lmmal_core -lmmal_util -lmmal_vc_client -lbcm_host ;
                                    check_lib interface/mmal/mmal.h mmal_port_connect ; }
                                check_lib interface/mmal/mmal.h mmal_port_connect ; } ||
                               die "ERROR: mmal not found"; }
enabled mmal && check_func_headers interface/mmal/mmal.h "MMAL_PARAMETER_VIDEO_MAX_NUM_CALLBACKS"

enabled netcdf            && require_pkg_config netcdf netcdf.h nc_inq_libvers
enabled openal            && { { for al_libs in "${OPENAL_LIBS}" "-lopenal" "-lOpenAL32"; do
                               check_lib 'AL/al.h' alGetError "${al_libs}" && break; done } ||
                               die "ERROR: openal not found"; } &&
                             { check_cpp_condition "AL/al.h" "defined(AL_VERSION_1_1)" ||
                               die "ERROR: openal must be installed and version must be 1.1 or compatible"; }
enabled opencl            && { check_lib OpenCL/cl.h clEnqueueNDRangeKernel -Wl,-framework,OpenCL ||
                               check_lib CL/cl.h clEnqueueNDRangeKernel -lOpenCL ||
                               die "ERROR: opencl not found"; } &&
                             { check_cpp_condition "OpenCL/cl.h" "defined(CL_VERSION_1_2)" ||
                               check_cpp_condition "CL/cl.h" "defined(CL_VERSION_1_2)" ||
                               die "ERROR: opencl must be installed and version must be 1.2 or compatible"; }
enabled opengl            && { check_lib GL/glx.h glXGetProcAddress "-lGL" ||
                               check_lib windows.h wglGetProcAddress "-lopengl32 -lgdi32" ||
                               check_lib OpenGL/gl3.h glGetError "-Wl,-framework,OpenGL" ||
                               check_lib ES2/gl.h glGetError "-isysroot=${sysroot} -Wl,-framework,OpenGLES" ||
                               die "ERROR: opengl not found."
                             }
enabled omx_rpi && enable omx
enabled omx               && { check_header OMX_Core.h ||
                                { ! enabled cross_compile && enabled omx_rpi && {
                                    add_cflags -isystem/opt/vc/include/IL ; }
                                check_header OMX_Core.h ; } ||
                               die "ERROR: OpenMAX IL headers not found"; }
enabled openssl           && { use_pkg_config openssl openssl/ssl.h OPENSSL_init_ssl ||
                               use_pkg_config openssl openssl/ssl.h SSL_library_init ||
                               check_lib openssl/ssl.h SSL_library_init -lssl -lcrypto ||
                               check_lib openssl/ssl.h SSL_library_init -lssl32 -leay32 ||
                               check_lib openssl/ssl.h SSL_library_init -lssl -lcrypto -lws2_32 -lgdi32 ||
                               die "ERROR: openssl not found"; }
enabled qtkit_indev      && { check_header_objcc QTKit/QTKit.h || disable qtkit_indev; }

# libdc1394 check
if enabled libdc1394; then
    { require_pkg_config libdc1394-2 dc1394/dc1394.h dc1394_new &&
        enable libdc1394_2; } ||
    { check_lib libdc1394/dc1394_control.h dc1394_create_handle -ldc1394_control -lraw1394 &&
        enable libdc1394_1; } ||
    die "ERROR: No version of libdc1394 found "
fi

if enabled gcrypt; then
    GCRYPT_CONFIG="${cross_prefix}libgcrypt-config"
    if "${GCRYPT_CONFIG}" --version > /dev/null 2>&1; then
        gcrypt_cflags=$("${GCRYPT_CONFIG}" --cflags)
        gcrypt_libs=$("${GCRYPT_CONFIG}" --libs)
        check_func_headers gcrypt.h gcry_mpi_new $gcrypt_cflags $gcrypt_libs ||
            die "ERROR: gcrypt not found"
        add_cflags $gcrypt_cflags && add_extralibs $gcrypt_libs
    else
        require gcrypt gcrypt.h gcry_mpi_new -lgcrypt
    fi
fi

disabled sdl && disable sdl2
if ! disabled sdl2; then
    SDL2_CONFIG="${cross_prefix}sdl2-config"
    if check_pkg_config sdl2 SDL_events.h SDL_PollEvent; then
        check_cpp_condition SDL.h "(SDL_MAJOR_VERSION<<16 | SDL_MINOR_VERSION<<8 | SDL_PATCHLEVEL) >= 0x020001" $sdl2_cflags &&
        check_cpp_condition SDL.h "(SDL_MAJOR_VERSION<<16 | SDL_MINOR_VERSION<<8 | SDL_PATCHLEVEL) < 0x020100" $sdl2_cflags &&
        check_func SDL_Init $sdl2_libs $sdl2_cflags && enable sdl2
    else
      if "${SDL2_CONFIG}" --version > /dev/null 2>&1; then
        sdl2_cflags=$("${SDL2_CONFIG}" --cflags)
        sdl2_libs=$("${SDL2_CONFIG}" --libs)
        check_cpp_condition SDL.h "(SDL_MAJOR_VERSION<<16 | SDL_MINOR_VERSION<<8 | SDL_PATCHLEVEL) >= 0x020001" $sdl2_cflags &&
        check_cpp_condition SDL.h "(SDL_MAJOR_VERSION<<16 | SDL_MINOR_VERSION<<8 | SDL_PATCHLEVEL) < 0x020100" $sdl2_cflags &&
        check_func SDL_Init $sdl2_libs $sdl2_cflags && enable sdl2
      fi
    fi
    if test $target_os = "mingw32"; then
        sdl2_libs="$sdl2_libs -mconsole"
    fi
fi
enabled sdl2 && enable sdl && add_cflags $sdl2_cflags && add_extralibs $sdl2_libs

disabled securetransport || { check_func SecIdentityCreate "-Wl,-framework,CoreFoundation -Wl,-framework,Security" &&
    check_lib "Security/SecureTransport.h Security/Security.h" "SSLCreateContext SecItemImport" "-Wl,-framework,CoreFoundation -Wl,-framework,Security" &&
    enable securetransport; }

disabled schannel || { check_func_headers "windows.h security.h" InitializeSecurityContext -DSECURITY_WIN32 -lsecur32 &&
                       check_cpp_condition winerror.h "defined(SEC_I_CONTEXT_EXPIRED)" && enable schannel && add_extralibs -lsecur32; }

makeinfo --version > /dev/null 2>&1 && enable makeinfo  || disable makeinfo
enabled makeinfo \
    && [ 0$(makeinfo --version | grep "texinfo" | sed 's/.*texinfo[^0-9]*\([0-9]*\)\..*/\1/') -ge 5 ] \
    && enable makeinfo_html || disable makeinfo_html
disabled makeinfo_html && texi2html --help 2> /dev/null | grep -q 'init-file' && enable texi2html || disable texi2html
perl -v            > /dev/null 2>&1 && enable perl      || disable perl
pod2man --help     > /dev/null 2>&1 && enable pod2man   || disable pod2man
rsync --help 2> /dev/null | grep -q 'contimeout' && enable rsync_contimeout || disable rsync_contimeout

check_header linux/fb.h
check_header linux/videodev.h
check_header linux/videodev2.h
check_code cc linux/videodev2.h "struct v4l2_frmsizeenum vfse; vfse.discrete.width = 0;" && enable_safe struct_v4l2_frmivalenum_discrete

check_header sys/videoio.h
check_code cc sys/videoio.h "struct v4l2_frmsizeenum vfse; vfse.discrete.width = 0;" && enable_safe struct_v4l2_frmivalenum_discrete

check_func_headers "windows.h vfw.h" capCreateCaptureWindow "$vfwcap_indev_extralibs"
# check that WM_CAP_DRIVER_CONNECT is defined to the proper value
# w32api 3.12 had it defined wrong
check_cpp_condition vfw.h "WM_CAP_DRIVER_CONNECT > WM_USER" && enable vfwcap_defines

check_type "dshow.h" IBaseFilter

# check for ioctl_meteor.h, ioctl_bt848.h and alternatives
{ check_header dev/bktr/ioctl_meteor.h &&
  check_header dev/bktr/ioctl_bt848.h; } ||
{ check_header machine/ioctl_meteor.h &&
  check_header machine/ioctl_bt848.h; } ||
{ check_header dev/video/meteor/ioctl_meteor.h &&
  check_header dev/video/bktr/ioctl_bt848.h; } ||
check_header dev/ic/bt8xx.h

check_header sndio.h
if check_struct sys/soundcard.h audio_buf_info bytes; then
    enable_safe sys/soundcard.h
else
    check_cc -D__BSD_VISIBLE -D__XSI_VISIBLE <<EOF && add_cppflags -D__BSD_VISIBLE -D__XSI_VISIBLE && enable_safe sys/soundcard.h
    #include <sys/soundcard.h>
    audio_buf_info abc;
EOF
fi
check_header soundcard.h

enabled_any alsa_indev alsa_outdev &&
    check_lib alsa/asoundlib.h snd_pcm_htimestamp -lasound

enabled jack_indev && check_lib jack/jack.h jack_client_open -ljack &&
    check_func jack_port_get_latency_range -ljack

enabled_any sndio_indev sndio_outdev && check_lib sndio.h sio_open -lsndio

if enabled libcdio; then
    check_lib "cdio/cdda.h cdio/paranoia.h" cdio_cddap_open -lcdio_paranoia -lcdio_cdda -lcdio ||
    check_lib "cdio/paranoia/cdda.h cdio/paranoia/paranoia.h" cdio_cddap_open -lcdio_paranoia -lcdio_cdda -lcdio ||
    die "ERROR: No usable libcdio/cdparanoia found"
fi

if ! disabled libxcb; then
    check_pkg_config "xcb >= 1.4" xcb/xcb.h xcb_connect || {
        enabled libxcb && die "ERROR: libxcb >= 1.4 not found";
    } && enable libxcb

if enabled libxcb; then
    disabled libxcb_shm || {
        check_pkg_config xcb-shm xcb/shm.h xcb_shm_attach || {
            enabled libxcb_shm && die "ERROR: libxcb_shm not found";
        } && check_header sys/shm.h && enable libxcb_shm; }

    disabled libxcb_xfixes || {
        check_pkg_config xcb-xfixes xcb/xfixes.h xcb_xfixes_get_cursor_image || {
            enabled libxcb_xfixes && die "ERROR: libxcb_xfixes not found";
        } && enable libxcb_xfixes; }

    disabled libxcb_shape || {
        check_pkg_config xcb-shape xcb/shape.h xcb_shape_get_rectangles || {
            enabled libxcb_shape && die "ERROR: libxcb_shape not found";
        } && enable libxcb_shape; }

    add_cflags $xcb_cflags $xcb_shm_cflags $xcb_xfixes_cflags $xcb_shape_cflags
    add_extralibs $xcb_libs $xcb_shm_libs $xcb_xfixes_libs $xcb_shape_libs
fi
fi

check_func_headers "windows.h" CreateDIBSection "$gdigrab_indev_extralibs"

enabled dxva2api_h &&
    check_cc <<EOF && enable dxva2api_cobj
#define _WIN32_WINNT 0x0600
#define COBJMACROS
#include <windows.h>
#include <d3d9.h>
#include <dxva2api.h>
int main(void) { IDirectXVideoDecoder *o = NULL; IDirectXVideoDecoder_Release(o); return 0; }
EOF

enabled vaapi &&
    check_lib va/va.h vaInitialize -lva ||
    disable vaapi

enabled vaapi &&
    check_code cc "va/va.h" "vaCreateSurfaces(0, 0, 0, 0, 0, 0, 0, 0)" ||
    disable vaapi

enabled vaapi &&
    check_lib "va/va.h va/va_drm.h" vaGetDisplayDRM -lva -lva-drm &&
    enable vaapi_drm

enabled vdpau &&
    check_cpp_condition vdpau/vdpau.h "defined VDP_DECODER_PROFILE_MPEG4_PART2_ASP" ||
    disable vdpau

enabled_any vaapi vdpau && check_lib X11/Xlib.h XOpenDisplay -lX11 && enable xlib

enabled vaapi && enabled xlib &&
    check_lib "va/va.h va/va_x11.h" vaGetDisplay -lva -lva-x11 &&
    enable vaapi_x11

enabled vdpau && enabled xlib &&
    check_lib "vdpau/vdpau.h vdpau/vdpau_x11.h" vdp_device_create_x11 -lvdpau &&
    enable vdpau_x11

if enabled x86; then
    case $target_os in
        mingw32*|mingw64*|win32|win64|linux|cygwin*)
            ;;
        *)
            disable cuda cuvid nvenc
            ;;
    esac
else
    disable cuda cuvid nvenc
fi

enabled nvenc &&
    check_cc -I$source_path <<EOF || disable nvenc
#include "compat/nvenc/nvEncodeAPI.h"
NV_ENCODE_API_FUNCTION_LIST flist;
void f(void) { struct { const GUID guid; } s[] = { { NV_ENC_PRESET_HQ_GUID } }; }
int main(void) { return 0; }
EOF

# Funny iconv installations are not unusual, so check it after all flags have been set
disabled iconv || check_func_headers iconv.h iconv || check_lib iconv.h iconv -liconv || disable iconv

enabled debug && add_cflags -g"$debuglevel" && add_asflags -g"$debuglevel"

# add some useful compiler flags if supported
check_cflags -Wdeclaration-after-statement
check_cflags -Wall
check_cflags -Wdisabled-optimization
check_cflags -Wpointer-arith
check_cflags -Wredundant-decls
check_cflags -Wwrite-strings
check_cflags -Wtype-limits
check_cflags -Wundef
check_cflags -Wmissing-prototypes
check_cflags -Wno-pointer-to-int-cast
check_cflags -Wstrict-prototypes
check_cflags -Wempty-body
enabled extra_warnings && check_cflags -Winline
enabled extra_warnings && check_cflags -Wcast-qual

check_disable_warning(){
    warning_flag=-W${1#-Wno-}
    test_cflags $warning_flag && add_cflags $1
}

check_disable_warning -Wno-parentheses
check_disable_warning -Wno-switch
check_disable_warning -Wno-format-zero-length
check_disable_warning -Wno-pointer-sign
check_disable_warning -Wno-unused-const-variable

# add some linker flags
check_ldflags -Wl,--warn-common
check_ldflags -Wl,-rpath-link=libpostproc:libswresample:libswscale:libavfilter:libavdevice:libavformat:libavcodec:libavutil:libavresample
enabled rpath && add_ldexeflags -Wl,-rpath,$libdir
enabled rpath && add_ldlibflags -Wl,-rpath,$libdir
test_ldflags -Wl,-Bsymbolic && append SHFLAGS -Wl,-Bsymbolic

# add some strip flags
# -wN '..@*' is more selective than -x, but not available everywhere.
check_stripflags -wN \'..@*\' || check_stripflags -x

enabled neon_clobber_test &&
    check_ldflags -Wl,--wrap,avcodec_open2              \
                  -Wl,--wrap,avcodec_decode_audio4      \
                  -Wl,--wrap,avcodec_decode_video2      \
                  -Wl,--wrap,avcodec_decode_subtitle2   \
                  -Wl,--wrap,avcodec_encode_audio2      \
                  -Wl,--wrap,avcodec_encode_video2      \
                  -Wl,--wrap,avcodec_encode_subtitle    \
                  -Wl,--wrap,avcodec_send_packet        \
                  -Wl,--wrap,avcodec_receive_packet     \
                  -Wl,--wrap,avcodec_send_frame         \
                  -Wl,--wrap,avcodec_receive_frame      \
                  -Wl,--wrap,swr_convert                \
                  -Wl,--wrap,avresample_convert ||
    disable neon_clobber_test

enabled xmm_clobber_test &&
    check_ldflags -Wl,--wrap,avcodec_open2              \
                  -Wl,--wrap,avcodec_decode_audio4      \
                  -Wl,--wrap,avcodec_decode_video2      \
                  -Wl,--wrap,avcodec_decode_subtitle2   \
                  -Wl,--wrap,avcodec_encode_audio2      \
                  -Wl,--wrap,avcodec_encode_video2      \
                  -Wl,--wrap,avcodec_encode_subtitle    \
                  -Wl,--wrap,avcodec_send_packet        \
                  -Wl,--wrap,avcodec_receive_packet     \
                  -Wl,--wrap,avcodec_send_frame         \
                  -Wl,--wrap,avcodec_receive_frame      \
                  -Wl,--wrap,swr_convert                \
                  -Wl,--wrap,avresample_convert         \
                  -Wl,--wrap,sws_scale ||
    disable xmm_clobber_test

check_ld "cc" <<EOF && enable proper_dce
extern const int array[512];
static inline int func(void) { return array[0]; }
int main(void) { return 0; }
EOF

if enabled proper_dce; then
    echo "X { local: *; };" > $TMPV
    if test_ldflags -Wl,${version_script},$TMPV; then
        append SHFLAGS '-Wl,${version_script},\$(SUBDIR)lib\$(NAME).ver'
        check_cc <<EOF && enable symver_asm_label
void ff_foo(void) __asm__ ("av_foo@VERSION");
void ff_foo(void) { ${inline_asm+__asm__($quotes);} }
EOF
        check_cc <<EOF && enable symver_gnu_asm
__asm__(".symver ff_foo,av_foo@VERSION");
void ff_foo(void) {}
EOF
    fi
fi

if [ -z "$optflags" ]; then
    if enabled small; then
        optflags=$cflags_size
    elif enabled optimizations; then
        optflags=$cflags_speed
    else
        optflags=$cflags_noopt
    fi
fi

check_optflags(){
    check_cflags "$@"
    enabled lto && check_ldflags "$@"
}


if enabled lto; then
    test "$cc_type" != "$ld_type" && die "LTO requires same compiler and linker"
    check_cflags  -flto
    check_ldflags -flto $cpuflags
    disable inline_asm_direct_symbol_refs
fi

check_optflags $optflags
check_optflags -fno-math-errno
check_optflags -fno-signed-zeros

enabled ftrapv && check_cflags -ftrapv

check_cc -mno-red-zone <<EOF && noredzone_flags="-mno-red-zone"
int x;
EOF


if enabled icc; then
    # Just warnings, no remarks
    check_cflags -w1
    # -wd: Disable following warnings
    # 144, 167, 556: -Wno-pointer-sign
    # 188: enumerated type mixed with another type
    # 1292: attribute "foo" ignored
    # 1419: external declaration in primary source file
    # 10006: ignoring unknown option -fno-signed-zeros
    # 10148: ignoring unknown option -Wno-parentheses
    # 10156: ignoring option '-W'; no argument required
    # 13200: No EMMS instruction before call to function
    # 13203: No EMMS instruction before return from function
    check_cflags -wd144,167,188,556,1292,1419,10006,10148,10156,13200,13203
    # 11030: Warning unknown option --as-needed
    # 10156: ignoring option '-export'; no argument required
    check_ldflags -wd10156,11030
    # icc 11.0 and 11.1 work with ebp_available, but don't pass the test
    enable ebp_available
    # The test above does not test linking
    enabled lto && disable symver_asm_label
    if enabled x86_32; then
        icc_version=$($cc -dumpversion)
        test ${icc_version%%.*} -ge 11 &&
            check_cflags -falign-stack=maintain-16-byte ||
            disable aligned_stack
    fi
elif enabled ccc; then
    # disable some annoying warnings
    add_cflags -msg_disable bitnotint
    add_cflags -msg_disable mixfuncvoid
    add_cflags -msg_disable nonstandcast
    add_cflags -msg_disable unsupieee
elif enabled gcc; then
    check_optflags -fno-tree-vectorize
    check_cflags -Werror=format-security
    check_cflags -Werror=implicit-function-declaration
    check_cflags -Werror=missing-prototypes
    check_cflags -Werror=return-type
    check_cflags -Werror=vla
    check_cflags -Wformat
    check_cflags -fdiagnostics-color=auto
    enabled extra_warnings || check_disable_warning -Wno-maybe-uninitialized
elif enabled llvm_gcc; then
    check_cflags -mllvm -stack-alignment=16
elif enabled clang; then
    check_cflags -mllvm -stack-alignment=16
    check_cflags -mstack-alignment=16
    check_cflags -Qunused-arguments
    check_cflags -Werror=implicit-function-declaration
    check_cflags -Werror=missing-prototypes
    check_cflags -Werror=return-type
elif enabled cparser; then
    add_cflags -Wno-missing-variable-declarations
    add_cflags -Wno-empty-statement
elif enabled armcc; then
    add_cflags -W${armcc_opt},--diag_suppress=4343 # hardfp compat
    add_cflags -W${armcc_opt},--diag_suppress=3036 # using . as system include dir
    # 2523: use of inline assembly is deprecated
    add_cflags -W${armcc_opt},--diag_suppress=2523
    add_cflags -W${armcc_opt},--diag_suppress=1207
    add_cflags -W${armcc_opt},--diag_suppress=1293 # assignment in condition
    add_cflags -W${armcc_opt},--diag_suppress=3343 # hardfp compat
    add_cflags -W${armcc_opt},--diag_suppress=167  # pointer sign
    add_cflags -W${armcc_opt},--diag_suppress=513  # pointer sign
elif enabled tms470; then
    add_cflags -pds=824 -pds=837
    disable inline_asm
elif enabled pathscale; then
    add_cflags -fstrict-overflow -OPT:wrap_around_unsafe_opt=OFF
elif enabled_any msvc icl; then
    enabled x86_32 && disable aligned_stack
    enabled_all x86_32 debug && add_cflags -Oy-
    enabled debug && add_ldflags -debug
    enable pragma_deprecated
    if enabled icl; then
        # -Qansi-alias is basically -fstrict-aliasing, but does not work
        # (correctly) on icl 13.x.
        check_cpp_condition "windows.h" "__ICL < 1300 || __ICL >= 1400" &&
            add_cflags -Qansi-alias
        # Some inline asm is not compilable in debug
        if enabled debug; then
            disable ebp_available
            disable ebx_available
        fi
    fi
    # msvcrt10 x64 incorrectly enables log2, only msvcrt12 (MSVC 2013) onwards actually has log2.
    check_cpp_condition crtversion.h "_VC_CRT_MAJOR_VERSION >= 12" || disable log2
    # The CRT headers contain __declspec(restrict) in a few places, but if redefining
    # restrict, this might break. MSVC 2010 and 2012 fail with __declspec(__restrict)
    # (as it ends up if the restrict redefine is done before including stdlib.h), while
    # MSVC 2013 and newer can handle it fine.
    # If this declspec fails, force including stdlib.h before the restrict redefinition
    # happens in config.h.
    if [ $_restrict != restrict ]; then
        check_cc <<EOF || add_cflags -FIstdlib.h
__declspec($_restrict) void* foo(int);
EOF
    fi
    # the new SSA optimzer in VS2015 U3 is mis-optimizing some parts of the code
    # Issue has been fixed in MSVC v19.00.24218.
    check_cpp_condition windows.h "_MSC_FULL_VER >= 190024218" ||
        check_cflags -d2SSAOptimizer-
    # enable utf-8 source processing on VS2015 U2 and newer
    check_cpp_condition windows.h "_MSC_FULL_VER >= 190023918" &&
        add_cflags -utf-8
fi

for pfx in "" host_; do
    varname=${pfx%_}cc_type
    eval "type=\$$varname"
    if [ $type = "msvc" ]; then
        check_${pfx}cc <<EOF || add_${pfx}cflags -Dinline=__inline
static inline int foo(int a) { return a; }
EOF
    fi
done

case $as_type in
    clang)
        add_asflags -Qunused-arguments
    ;;
esac

case $ld_type in
    clang)
        check_ldflags -Qunused-arguments
    ;;
esac

case $target_os in
    osf1)
        enabled ccc && add_ldflags '-Wl,-expect_unresolved,*'
    ;;
    plan9)
        add_cppflags -Dmain=plan9_main
    ;;
esac

enable frame_thread_encoder

enabled asm || { arch=c; disable $ARCH_LIST $ARCH_EXT_LIST; }

check_deps $CONFIG_LIST       \
           $CONFIG_EXTRA      \
           $HAVE_LIST         \
           $ALL_COMPONENTS    \

enabled threads && ! enabled pthreads && ! enabled atomics_native && die "non pthread threading without atomics not supported, try adding --enable-pthreads or --cpu=i486 or higher if you are on x86"


if test $target_os = "haiku"; then
    disable memalign
    disable posix_memalign
fi

enabled_all dxva2 dxva2api_cobj CoTaskMemFree &&
    prepend ffmpeg_libs $($ldflags_filter "-lole32") &&
    enable dxva2_lib

# add_dep lib dep
# -> enable ${lib}_deps_${dep}
# -> add $dep to ${lib}_deps only once
add_dep() {
    lib=$1
    dep=$2
    enabled "${lib}_deps_${dep}" && return 0
    enable  "${lib}_deps_${dep}"
    prepend "${lib}_deps" $dep
}

# merge deps lib components
# merge all ${component}_deps into ${lib}_deps and ${lib}_deps_*
merge_deps() {
    lib=$1
    shift
    for comp in $*; do
        enabled $comp || continue
        eval "dep=\"\$${comp}_deps\""
        for d in $dep; do
            add_dep $lib $d
        done
    done
}

merge_deps libavfilter $FILTER_LIST

map 'enabled $v && intrinsics=${v#intrinsics_}' $INTRINSICS_LIST

for thread in $THREADS_LIST; do
    if enabled $thread; then
        test -n "$thread_type" &&
            die "ERROR: Only one thread type must be selected." ||
            thread_type="$thread"
    fi
done

if disabled stdatomic_h; then
    if enabled atomics_gcc; then
        add_cppflags '-I\$(SRC_PATH)/compat/atomics/gcc'
    elif enabled atomics_win32; then
        add_cppflags '-I\$(SRC_PATH)/compat/atomics/win32'
    elif enabled atomics_suncc; then
        add_cppflags '-I\$(SRC_PATH)/compat/atomics/suncc'
    elif enabled pthreads; then
        add_compat atomics/pthread/stdatomic.o
        add_cppflags '-I\$(SRC_PATH)/compat/atomics/pthread'
    else
        enabled threads && die "Threading is enabled, but no atomics are available"
        add_cppflags '-I\$(SRC_PATH)/compat/atomics/dummy'
    fi
fi

# Check if requested libraries were found.
for lib in $AUTODETECT_LIBS; do
    requested $lib && ! enabled $lib && die "ERROR: $lib requested but not found";
done

enabled zlib && add_cppflags -DZLIB_CONST

# conditional library dependencies, in linking order
enabled afftfilt_filter     && prepend avfilter_deps "avcodec"
enabled amovie_filter       && prepend avfilter_deps "avformat avcodec"
enabled aresample_filter    && prepend avfilter_deps "swresample"
enabled atempo_filter       && prepend avfilter_deps "avcodec"
enabled cover_rect_filter   && prepend avfilter_deps "avformat avcodec"
enabled ebur128_filter && enabled swresample && prepend avfilter_deps "swresample"
enabled elbg_filter         && prepend avfilter_deps "avcodec"
enabled fftfilt_filter      && prepend avfilter_deps "avcodec"
enabled find_rect_filter    && prepend avfilter_deps "avformat avcodec"
enabled mcdeint_filter      && prepend avfilter_deps "avcodec"
enabled movie_filter    && prepend avfilter_deps "avformat avcodec"
enabled pan_filter          && prepend avfilter_deps "swresample"
enabled pp_filter           && prepend avfilter_deps "postproc"
enabled removelogo_filter   && prepend avfilter_deps "avformat avcodec swscale"
enabled resample_filter && prepend avfilter_deps "avresample"
enabled sab_filter          && prepend avfilter_deps "swscale"
enabled scale_filter    && prepend avfilter_deps "swscale"
enabled scale2ref_filter    && prepend avfilter_deps "swscale"
enabled sofalizer_filter    && prepend avfilter_deps "avcodec"
enabled showcqt_filter      && prepend avfilter_deps "avformat avcodec swscale"
enabled showfreqs_filter    && prepend avfilter_deps "avcodec"
enabled showspectrum_filter && prepend avfilter_deps "avcodec"
enabled smartblur_filter    && prepend avfilter_deps "swscale"
enabled spectrumsynth_filter && prepend avfilter_deps "avcodec"
enabled subtitles_filter    && prepend avfilter_deps "avformat avcodec"
enabled uspp_filter         && prepend avfilter_deps "avcodec"

enabled lavfi_indev         && prepend avdevice_deps "avfilter"

enabled opus_decoder    && prepend avcodec_deps "swresample"

expand_deps(){
    lib_deps=${1}_deps
    eval "deps=\$$lib_deps"
    append $lib_deps $(map 'eval echo \$${v}_deps' $deps)
    unique $lib_deps
}

#we have to remove gpl from the deps here as some code assumes all lib deps are libs
postproc_deps="$(filter_out 'gpl' $postproc_deps)"

map 'expand_deps $v' $LIBRARY_LIST

license="LGPL version 2.1 or later"
if enabled nonfree; then
    license="nonfree and unredistributable"
elif enabled gplv3; then
    license="GPL version 3 or later"
elif enabled lgplv3; then
    license="LGPL version 3 or later"
elif enabled gpl; then
    license="GPL version 2 or later"
fi

if test "$quiet" != "yes"; then

echo "install prefix            $prefix"
echo "source path               $source_path"
echo "C compiler                $cc"
echo "C library                 $libc_type"
if test "$host_cc" != "$cc"; then
    echo "host C compiler           $host_cc"
    echo "host C library            $host_libc_type"
fi
echo "ARCH                      $arch ($cpu)"
if test "$build_suffix" != ""; then
    echo "build suffix              $build_suffix"
fi
if test "$progs_suffix" != ""; then
    echo "progs suffix              $progs_suffix"
fi
if test "$extra_version" != ""; then
    echo "version string suffix     $extra_version"
fi
echo "big-endian                ${bigendian-no}"
echo "runtime cpu detection     ${runtime_cpudetect-no}"
if enabled x86; then
    echo "${yasmexe}                      ${yasm-no}"
    echo "MMX enabled               ${mmx-no}"
    echo "MMXEXT enabled            ${mmxext-no}"
    echo "3DNow! enabled            ${amd3dnow-no}"
    echo "3DNow! extended enabled   ${amd3dnowext-no}"
    echo "SSE enabled               ${sse-no}"
    echo "SSSE3 enabled             ${ssse3-no}"
    echo "AESNI enabled             ${aesni-no}"
    echo "AVX enabled               ${avx-no}"
    echo "XOP enabled               ${xop-no}"
    echo "FMA3 enabled              ${fma3-no}"
    echo "FMA4 enabled              ${fma4-no}"
    echo "i686 features enabled     ${i686-no}"
    echo "CMOV is fast              ${fast_cmov-no}"
    echo "EBX available             ${ebx_available-no}"
    echo "EBP available             ${ebp_available-no}"
fi
if enabled aarch64; then
    echo "NEON enabled              ${neon-no}"
    echo "VFP enabled               ${vfp-no}"
fi
if enabled arm; then
    echo "ARMv5TE enabled           ${armv5te-no}"
    echo "ARMv6 enabled             ${armv6-no}"
    echo "ARMv6T2 enabled           ${armv6t2-no}"
    echo "VFP enabled               ${vfp-no}"
    echo "NEON enabled              ${neon-no}"
    echo "THUMB enabled             ${thumb-no}"
fi
if enabled mips; then
    echo "MIPS FPU enabled          ${mipsfpu-no}"
    echo "MIPS DSP R1 enabled       ${mipsdsp-no}"
    echo "MIPS DSP R2 enabled       ${mipsdspr2-no}"
    echo "MIPS MSA enabled          ${msa-no}"
    echo "LOONGSON MMI enabled      ${mmi-no}"
fi
if enabled ppc; then
    echo "AltiVec enabled           ${altivec-no}"
    echo "VSX enabled               ${vsx-no}"
    echo "POWER8 enabled            ${power8-no}"
    echo "PPC 4xx optimizations     ${ppc4xx-no}"
    echo "dcbzl available           ${dcbzl-no}"
fi
echo "debug symbols             ${debug-no}"
echo "strip symbols             ${stripping-no}"
echo "optimize for size         ${small-no}"
echo "optimizations             ${optimizations-no}"
echo "static                    ${static-no}"
echo "shared                    ${shared-no}"
echo "postprocessing support    ${postproc-no}"
echo "network support           ${network-no}"
echo "threading support         ${thread_type-no}"
echo "safe bitstream reader     ${safe_bitstream_reader-no}"
echo "texi2html enabled         ${texi2html-no}"
echo "perl enabled              ${perl-no}"
echo "pod2man enabled           ${pod2man-no}"
echo "makeinfo enabled          ${makeinfo-no}"
echo "makeinfo supports HTML    ${makeinfo_html-no}"
test -n "$random_seed" &&
    echo "random seed               ${random_seed}"
echo

echo "External libraries:"
print_enabled '' $EXTERNAL_LIBRARY_LIST | print_in_columns
echo

echo "External libraries providing hardware acceleration:"
print_enabled '' $HWACCEL_LIBRARY_LIST | print_in_columns
echo

echo "Libraries:"
print_enabled '' $LIBRARY_LIST | print_in_columns
echo

echo "Programs:"
print_enabled '' $PROGRAM_LIST | print_in_columns
echo

for type in decoder encoder hwaccel parser demuxer muxer protocol filter bsf indev outdev; do
    echo "Enabled ${type}s:"
    eval list=\$$(toupper $type)_LIST
    print_enabled '_*' $list | print_in_columns
    echo
done

echo "License: $license"

echo "Creating configuration files ..."

fi # test "$quiet" != "yes"

test -e Makefile || echo "include $source_path/Makefile" > Makefile

enabled stripping || strip="echo skipping strip"

config_files="$TMPH config.mak doc/config.texi"

cat > config.mak <<EOF
# Automatically generated by configure - do not modify!
ifndef FFMPEG_CONFIG_MAK
FFMPEG_CONFIG_MAK=1
FFMPEG_CONFIGURATION=$FFMPEG_CONFIGURATION
prefix=$prefix
LIBDIR=\$(DESTDIR)$libdir
SHLIBDIR=\$(DESTDIR)$shlibdir
INCDIR=\$(DESTDIR)$incdir
BINDIR=\$(DESTDIR)$bindir
DATADIR=\$(DESTDIR)$datadir
DOCDIR=\$(DESTDIR)$docdir
MANDIR=\$(DESTDIR)$mandir
PKGCONFIGDIR=\$(DESTDIR)$pkgconfigdir
INSTALL_NAME_DIR=$install_name_dir
SRC_PATH=$source_path
SRC_LINK=$source_link
ifndef MAIN_MAKEFILE
SRC_PATH:=\$(SRC_PATH:.%=..%)
endif
CC_IDENT=$cc_ident
ARCH=$arch
INTRINSICS=$intrinsics
CC=$cc
CXX=$cxx
AS=$as
OBJCC=$objcc
LD=$ld
DEPCC=$dep_cc
DEPCCFLAGS=$DEPCCFLAGS \$(CPPFLAGS)
DEPAS=$as
DEPASFLAGS=$DEPASFLAGS \$(CPPFLAGS)
YASM=$yasmexe
DEPYASM=$yasmexe
AR=$ar
ARFLAGS=$arflags
AR_O=$ar_o
RANLIB=$ranlib
STRIP=$strip
CP=cp -p
LN_S=$ln_s
CPPFLAGS=$CPPFLAGS
CFLAGS=$CFLAGS
CXXFLAGS=$CXXFLAGS
OBJCFLAGS=$OBJCFLAGS
ASFLAGS=$ASFLAGS
AS_C=$AS_C
AS_O=$AS_O
OBJCC_C=$OBJCC_C
OBJCC_E=$OBJCC_E
OBJCC_O=$OBJCC_O
CC_C=$CC_C
CC_E=$CC_E
CC_O=$CC_O
CXX_C=$CXX_C
CXX_O=$CXX_O
LD_O=$LD_O
LD_LIB=$LD_LIB
LD_PATH=$LD_PATH
DLLTOOL=$dlltool
WINDRES=$windres
DEPWINDRES=$dep_cc
DOXYGEN=$doxygen
LDFLAGS=$LDFLAGS
LDEXEFLAGS=$LDEXEFLAGS
LDLIBFLAGS=$LDLIBFLAGS
SHFLAGS=$(echo $($ldflags_filter $SHFLAGS))
ASMSTRIPFLAGS=$ASMSTRIPFLAGS
YASMFLAGS=$YASMFLAGS
BUILDSUF=$build_suffix
PROGSSUF=$progs_suffix
FULLNAME=$FULLNAME
LIBPREF=$LIBPREF
LIBSUF=$LIBSUF
LIBNAME=$LIBNAME
SLIBPREF=$SLIBPREF
SLIBSUF=$SLIBSUF
EXESUF=$EXESUF
EXTRA_VERSION=$extra_version
CCDEP=$CCDEP
CXXDEP=$CXXDEP
CCDEP_FLAGS=$CCDEP_FLAGS
ASDEP=$ASDEP
ASDEP_FLAGS=$ASDEP_FLAGS
CC_DEPFLAGS=$CC_DEPFLAGS
AS_DEPFLAGS=$AS_DEPFLAGS
HOSTCC=$host_cc
HOSTLD=$host_ld
HOSTCFLAGS=$host_cflags
HOSTCPPFLAGS=$host_cppflags
HOSTEXESUF=$HOSTEXESUF
HOSTLDFLAGS=$host_ldflags
HOSTLIBS=$host_libs
DEPHOSTCC=$host_cc
DEPHOSTCCFLAGS=$DEPHOSTCCFLAGS \$(HOSTCCFLAGS)
HOSTCCDEP=$HOSTCCDEP
HOSTCCDEP_FLAGS=$HOSTCCDEP_FLAGS
HOSTCC_DEPFLAGS=$HOSTCC_DEPFLAGS
HOSTCC_C=$HOSTCC_C
HOSTCC_O=$HOSTCC_O
HOSTLD_O=$HOSTLD_O
TARGET_EXEC=$target_exec $target_exec_args
TARGET_PATH=$target_path
TARGET_SAMPLES=${target_samples:-\$(SAMPLES)}
CFLAGS-ffplay=${sdl2_cflags}
ZLIB=$($ldflags_filter -lz)
LIB_INSTALL_EXTRA_CMD=$LIB_INSTALL_EXTRA_CMD
EXTRALIBS=$extralibs
COMPAT_OBJS=$compat_objs
EXEOBJS=$exeobjs
INSTALL=$install
LIBTARGET=${LIBTARGET}
SLIBNAME=${SLIBNAME}
SLIBNAME_WITH_VERSION=${SLIBNAME_WITH_VERSION}
SLIBNAME_WITH_MAJOR=${SLIBNAME_WITH_MAJOR}
SLIB_CREATE_DEF_CMD=${SLIB_CREATE_DEF_CMD}
SLIB_EXTRA_CMD=${SLIB_EXTRA_CMD}
SLIB_INSTALL_NAME=${SLIB_INSTALL_NAME}
SLIB_INSTALL_LINKS=${SLIB_INSTALL_LINKS}
SLIB_INSTALL_EXTRA_LIB=${SLIB_INSTALL_EXTRA_LIB}
SLIB_INSTALL_EXTRA_SHLIB=${SLIB_INSTALL_EXTRA_SHLIB}
VERSION_SCRIPT_POSTPROCESS_CMD=${VERSION_SCRIPT_POSTPROCESS_CMD}
SAMPLES:=${samples:-\$(FATE_SAMPLES)}
NOREDZONE_FLAGS=$noredzone_flags
EOF

get_version(){
    lcname=lib${1}
    name=$(toupper $lcname)
    file=$source_path/$lcname/version.h
    eval $(awk "/#define ${name}_VERSION_M/ { print \$2 \"=\" \$3 }" "$file")
    enabled raise_major && eval ${name}_VERSION_MAJOR=$((${name}_VERSION_MAJOR+100))
    eval ${name}_VERSION=\$${name}_VERSION_MAJOR.\$${name}_VERSION_MINOR.\$${name}_VERSION_MICRO
    eval echo "${lcname}_VERSION=\$${name}_VERSION" >> config.mak
    eval echo "${lcname}_VERSION_MAJOR=\$${name}_VERSION_MAJOR" >> config.mak
    eval echo "${lcname}_VERSION_MINOR=\$${name}_VERSION_MINOR" >> config.mak
}

map 'get_version $v' $LIBRARY_LIST

map 'eval echo "${v}_FFLIBS=\$${v}_deps" >> config.mak' $LIBRARY_LIST

print_program_libs(){
    eval "program_libs=\$${1}_libs"
    eval echo "LIBS-${1}=${program_libs}" >> config.mak
}

map 'print_program_libs $v' $PROGRAM_LIST

cat > $TMPH <<EOF
/* Automatically generated by configure - do not modify! */
#ifndef FFMPEG_CONFIG_H
#define FFMPEG_CONFIG_H
#define FFMPEG_CONFIGURATION "$(c_escape $FFMPEG_CONFIGURATION)"
#define FFMPEG_LICENSE "$(c_escape $license)"
#define CONFIG_THIS_YEAR 2017
#define FFMPEG_DATADIR "$(eval c_escape $datadir)"
#define AVCONV_DATADIR "$(eval c_escape $datadir)"
#define CC_IDENT "$(c_escape ${cc_ident:-Unknown compiler})"
#define av_restrict $_restrict
#define EXTERN_PREFIX "${extern_prefix}"
#define EXTERN_ASM ${extern_prefix}
#define BUILDSUF "$build_suffix"
#define SLIBSUF "$SLIBSUF"
#define HAVE_MMX2 HAVE_MMXEXT
#define SWS_MAX_FILTER_SIZE $sws_max_filter_size
EOF

test -n "$assert_level" &&
    echo "#define ASSERT_LEVEL $assert_level" >>$TMPH

test -n "$malloc_prefix" &&
    echo "#define MALLOC_PREFIX $malloc_prefix" >>$TMPH

if enabled yasm; then
    append config_files $TMPASM
    printf '' >$TMPASM
fi

enabled getenv || echo "#define getenv(x) NULL" >> $TMPH


mkdir -p doc
mkdir -p tests
mkdir -p tests/api
echo "@c auto-generated by configure - do not modify! " > doc/config.texi

print_config ARCH_   "$config_files" $ARCH_LIST
print_config HAVE_   "$config_files" $HAVE_LIST
print_config CONFIG_ "$config_files" $CONFIG_LIST       \
                                     $CONFIG_EXTRA      \
                                     $ALL_COMPONENTS    \

echo "#endif /* FFMPEG_CONFIG_H */" >> $TMPH
echo "endif # FFMPEG_CONFIG_MAK" >> config.mak

# Do not overwrite an unchanged config.h to avoid superfluous rebuilds.
cp_if_changed $TMPH config.h
touch .config

enabled yasm && cp_if_changed $TMPASM config.asm

cat > $TMPH <<EOF
/* Generated by ffconf */
#ifndef AVUTIL_AVCONFIG_H
#define AVUTIL_AVCONFIG_H
EOF

print_config AV_HAVE_ $TMPH $HAVE_LIST_PUB

echo "#endif /* AVUTIL_AVCONFIG_H */" >> $TMPH

cp_if_changed $TMPH libavutil/avconfig.h

# generate the lists of enabled components
print_enabled_components(){
    file=$1
    struct_name=$2
    name=$3
    shift 3
    echo "static const $struct_name *$name[] = {" > $TMPH
    for c in $*; do
        enabled $c && printf "    &ff_%s,\n" $c >> $TMPH
    done
    echo "    NULL };" >> $TMPH
    cp_if_changed $TMPH $file
}

print_enabled_components libavcodec/bsf_list.c AVBitStreamFilter bitstream_filters $BSF_LIST
print_enabled_components libavformat/protocol_list.c URLProtocol url_protocols $PROTOCOL_LIST

if test -n "$WARNINGS"; then
    printf "\n%s%s$WARNINGS%s" "$warn_color" "$bold_color" "$reset_color"
    enabled fatal_warnings && exit 1
fi

# build pkg-config files

lib_version(){
    eval printf "\"lib${1}${build_suffix} >= \$LIB$(toupper ${1})_VERSION, \""
}

pkgconfig_generate(){
    name=$1
    shortname=${name#lib}${build_suffix}
    comment=$2
    version=$3
    libs=$4
    requires=$(map 'lib_version $v' $(eval echo \$${name#lib}_deps))
    requires=${requires%, }
    enabled ${name#lib} || return 0
    mkdir -p $name
    cat <<EOF > $name/$name${build_suffix}.pc
prefix=$prefix
exec_prefix=\${prefix}
libdir=$libdir
includedir=$incdir

Name: $name
Description: $comment
Version: $version
Requires: $(enabled shared || echo $requires)
Requires.private: $(enabled shared && echo $requires)
Conflicts:
Libs: -L\${libdir} $(enabled rpath && echo "-Wl,-rpath,\${libdir}") -l${shortname} $(enabled shared || echo $libs)
Libs.private: $(enabled shared && echo $libs)
Cflags: -I\${includedir}
EOF

mkdir -p doc/examples/pc-uninstalled
includedir=${source_path}
[ "$includedir" = . ] && includedir="\${pcfiledir}/../../.."
    cat <<EOF > doc/examples/pc-uninstalled/${name}-uninstalled.pc
prefix=
exec_prefix=
libdir=\${pcfiledir}/../../../$name
includedir=${includedir}

Name: $name
Description: $comment
Version: $version
Requires: $requires
Conflicts:
Libs: -L\${libdir} -Wl,-rpath,\${libdir} -l${shortname} $(enabled shared || echo $libs)
Cflags: -I\${includedir}
EOF
}

pkgconfig_generate libavutil     "FFmpeg utility library"               "$LIBAVUTIL_VERSION"     "$LIBRT $LIBM"
pkgconfig_generate libavcodec    "FFmpeg codec library"                 "$LIBAVCODEC_VERSION"    "$extralibs"
pkgconfig_generate libavformat   "FFmpeg container format library"      "$LIBAVFORMAT_VERSION"   "$extralibs"
pkgconfig_generate libavdevice   "FFmpeg device handling library"       "$LIBAVDEVICE_VERSION"   "$extralibs"
pkgconfig_generate libavfilter   "FFmpeg audio/video filtering library" "$LIBAVFILTER_VERSION"   "$extralibs"
pkgconfig_generate libpostproc   "FFmpeg postprocessing library"        "$LIBPOSTPROC_VERSION"   ""
pkgconfig_generate libavresample "Libav audio resampling library"       "$LIBAVRESAMPLE_VERSION" "$LIBM"
pkgconfig_generate libswscale    "FFmpeg image rescaling library"       "$LIBSWSCALE_VERSION"    "$LIBM"
pkgconfig_generate libswresample "FFmpeg audio resampling library"      "$LIBSWRESAMPLE_VERSION" "$LIBM $LIBSOXR"<|MERGE_RESOLUTION|>--- conflicted
+++ resolved
@@ -5816,16 +5816,12 @@
 enabled librtmp           && require_pkg_config librtmp librtmp/rtmp.h RTMP_Socket
 enabled librubberband     && require_pkg_config "rubberband >= 1.8.1" rubberband/rubberband-c.h rubberband_new
 enabled libschroedinger   && require_pkg_config schroedinger-1.0 schroedinger/schro.h schro_init
-<<<<<<< HEAD
 enabled libshine          && require_pkg_config shine shine/layer3.h shine_encode_buffer
 enabled libsmbclient      && { use_pkg_config smbclient libsmbclient.h smbc_init ||
                                require smbclient libsmbclient.h smbc_init -lsmbclient; }
-enabled libsnappy         && require snappy snappy-c.h snappy_compress -lsnappy
+enabled libsnappy         && require libsnappy snappy-c.h snappy_compress -lsnappy
 enabled libsoxr           && require libsoxr soxr.h soxr_create -lsoxr && LIBSOXR="-lsoxr"
 enabled libssh            && require_pkg_config libssh libssh/sftp.h sftp_init
-=======
-enabled libsnappy         && require libsnappy snappy-c.h snappy_compress -lsnappy
->>>>>>> 04698d52
 enabled libspeex          && require_pkg_config speex speex/speex.h speex_decoder_init -lspeex
 enabled libtesseract      && require_pkg_config tesseract tesseract/capi.h TessBaseAPICreate
 enabled libtheora         && require libtheora theora/theoraenc.h th_info_init -ltheoraenc -ltheoradec -logg
