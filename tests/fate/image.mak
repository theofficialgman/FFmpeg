FATE_IMAGE += fate-dpx
fate-dpx: CMD = framecrc -i $(SAMPLES)/dpx/lighthouse_rgb48.dpx

FATE_IMAGE += fate-fax-g3
fate-fax-g3: CMD = framecrc -i $(SAMPLES)/CCITT_fax/G31D.TIF

FATE_IMAGE += fate-fax-g3s
fate-fax-g3s: CMD = framecrc -i $(SAMPLES)/CCITT_fax/G31DS.TIF

FATE_IMAGE += fate-pictor
fate-pictor: CMD = framecrc -i $(SAMPLES)/pictor/MFISH.PIC -pix_fmt rgb24

FATE_IMAGE += fate-ptx
fate-ptx: CMD = framecrc -i $(SAMPLES)/ptx/_113kw_pic.ptx -pix_fmt rgb24

FATE_IMAGE += fate-sunraster-1bit-raw
fate-sunraster-1bit-raw: CMD = framecrc -i $(SAMPLES)/sunraster/lena-1bit-raw.sun

FATE_IMAGE += fate-sunraster-1bit-rle
fate-sunraster-1bit-rle: CMD = framecrc -i $(SAMPLES)/sunraster/lena-1bit-rle.sun

FATE_IMAGE += fate-sunraster-8bit-raw
fate-sunraster-8bit-raw: CMD = framecrc -i $(SAMPLES)/sunraster/lena-8bit-raw.sun -pix_fmt rgb24

FATE_IMAGE += fate-sunraster-8bit-rle
fate-sunraster-8bit-rle: CMD = framecrc -i $(SAMPLES)/sunraster/lena-8bit-rle.sun -pix_fmt rgb24

FATE_IMAGE += fate-sunraster-24bit-raw
fate-sunraster-24bit-raw: CMD = framecrc -i $(SAMPLES)/sunraster/lena-24bit-raw.sun

<<<<<<< HEAD
FATE_IMAGE += fate-sunraster-24bit-rle
fate-sunraster-24bit-rle: CMD = framecrc -i $(SAMPLES)/sunraster/lena-24bit-rle.sun

FATE_TESTS += $(FATE_IMAGE)
fate-image: $(FATE_IMAGE)
=======
FATE_TESTS += fate-sunraster-24bit-rle
fate-sunraster-24bit-rle: CMD = framecrc -i $(SAMPLES)/sunraster/lena-24bit-rle.sun

FATE_TARGA = CBW8       \
             CTC16      \
             CTC24      \
             CTC32      \
             UBW8       \
             UTC16      \
             UTC24      \
             UTC32

FATE_TARGA := $(FATE_TARGA:%=fate-targa-conformance-%)  \
              fate-targa-top-to-bottom

FATE_TESTS += $(FATE_TARGA)
fate-targa: $(FATE_TARGA)

fate-targa-conformance-CBW8:  CMD = framecrc -i $(SAMPLES)/targa-conformance/CBW8.TGA
# fate-targa-conformance-CCM8:  CMD = framecrc -i $(SAMPLES)/targa-conformance/CCM8.TGA
fate-targa-conformance-CTC16: CMD = framecrc -i $(SAMPLES)/targa-conformance/CTC16.TGA
fate-targa-conformance-CTC24: CMD = framecrc -i $(SAMPLES)/targa-conformance/CTC24.TGA
fate-targa-conformance-CTC32: CMD = framecrc -i $(SAMPLES)/targa-conformance/CTC32.TGA
fate-targa-conformance-UBW8:  CMD = framecrc -i $(SAMPLES)/targa-conformance/UBW8.TGA
# fate-targa-conformance-UCM8:  CMD = framecrc -i $(SAMPLES)/targa-conformance/UCM8.TGA
fate-targa-conformance-UTC16: CMD = framecrc -i $(SAMPLES)/targa-conformance/UTC16.TGA
fate-targa-conformance-UTC24: CMD = framecrc -i $(SAMPLES)/targa-conformance/UTC24.TGA
fate-targa-conformance-UTC32: CMD = framecrc -i $(SAMPLES)/targa-conformance/UTC32.TGA

fate-targa-top-to-bottom: CMD = framecrc -i $(SAMPLES)/targa/lena-top-to-bottom.tga
>>>>>>> 68d6012c
<|MERGE_RESOLUTION|>--- conflicted
+++ resolved
@@ -28,15 +28,10 @@
 FATE_IMAGE += fate-sunraster-24bit-raw
 fate-sunraster-24bit-raw: CMD = framecrc -i $(SAMPLES)/sunraster/lena-24bit-raw.sun
 
-<<<<<<< HEAD
 FATE_IMAGE += fate-sunraster-24bit-rle
 fate-sunraster-24bit-rle: CMD = framecrc -i $(SAMPLES)/sunraster/lena-24bit-rle.sun
-
 FATE_TESTS += $(FATE_IMAGE)
 fate-image: $(FATE_IMAGE)
-=======
-FATE_TESTS += fate-sunraster-24bit-rle
-fate-sunraster-24bit-rle: CMD = framecrc -i $(SAMPLES)/sunraster/lena-24bit-rle.sun
 
 FATE_TARGA = CBW8       \
              CTC16      \
@@ -64,5 +59,4 @@
 fate-targa-conformance-UTC24: CMD = framecrc -i $(SAMPLES)/targa-conformance/UTC24.TGA
 fate-targa-conformance-UTC32: CMD = framecrc -i $(SAMPLES)/targa-conformance/UTC32.TGA
 
-fate-targa-top-to-bottom: CMD = framecrc -i $(SAMPLES)/targa/lena-top-to-bottom.tga
->>>>>>> 68d6012c
+fate-targa-top-to-bottom: CMD = framecrc -i $(SAMPLES)/targa/lena-top-to-bottom.tga